--- conflicted
+++ resolved
@@ -14,14 +14,9 @@
 
 [dependencies]
 codec = { package = "parity-scale-codec", version = "2.0.0", default-features = false, features = ["derive"] }
-<<<<<<< HEAD
 scale-info = { version = "0.9.0", default-features = false, features = ["derive"] }
-sp-runtime = { version = "3.0.0", default-features = false, path = "../../runtime" }
-sp-arithmetic = { version = "3.0.0", default-features = false, path = "../../arithmetic" }
-=======
 sp-runtime = { version = "4.0.0-dev", default-features = false, path = "../../runtime" }
 sp-arithmetic = { version = "4.0.0-dev", default-features = false, path = "../../arithmetic" }
->>>>>>> 6be513d6
 
 [features]
 default = ["std"]
