--- conflicted
+++ resolved
@@ -54,14 +54,10 @@
 
 /// A public key.
 #[cfg_attr(feature = "full_crypto", derive(Hash))]
-<<<<<<< HEAD
-#[derive(PartialEq, Eq, PartialOrd, Ord, Clone, Copy, Encode, Decode, Default, PassByInner, scale_info::TypeInfo)]
-=======
 #[derive(
 	PartialEq, Eq, PartialOrd, Ord, Clone, Copy, Encode, Decode, Default, PassByInner,
-	max_encoded_len::MaxEncodedLen,
+	max_encoded_len::MaxEncodedLen, scale_info::TypeInfo,
 )]
->>>>>>> 24a92c32
 pub struct Public(pub [u8; 32]);
 
 /// A key pair.
