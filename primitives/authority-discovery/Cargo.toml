--- conflicted
+++ resolved
@@ -15,16 +15,10 @@
 [dependencies]
 sp-application-crypto = { version = "4.0.0-dev", default-features = false, path = "../application-crypto" }
 codec = { package = "parity-scale-codec", default-features = false, version = "2.0.0" }
-<<<<<<< HEAD
 scale-info = { version = "0.9.0", default-features = false, features = ["derive"] }
-sp-std = { version = "3.0.0", default-features = false, path = "../std" }
-sp-api = { version = "3.0.0", default-features = false, path = "../api" }
-sp-runtime = { version = "3.0.0", default-features = false, path = "../runtime" }
-=======
 sp-std = { version = "4.0.0-dev", default-features = false, path = "../std" }
 sp-api = { version = "4.0.0-dev", default-features = false, path = "../api" }
 sp-runtime = { version = "4.0.0-dev", default-features = false, path = "../runtime" }
->>>>>>> 6be513d6
 
 [features]
 default = ["std"]
