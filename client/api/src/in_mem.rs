--- conflicted
+++ resolved
@@ -855,13 +855,7 @@
 
 	fn state_at(&self, block: BlockId<Block>) -> sp_blockchain::Result<Self::State> {
 		match block {
-<<<<<<< HEAD
-			BlockId::Hash(h) if h == Default::default() => {
-				return Ok(Self::State::default())
-			},
-=======
 			BlockId::Hash(h) if h == Default::default() => return Ok(Self::State::default()),
->>>>>>> 1d5abf01
 			_ => {},
 		}
 
