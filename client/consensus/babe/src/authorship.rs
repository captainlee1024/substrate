// Copyright 2019-2020 Parity Technologies (UK) Ltd.
// This file is part of Substrate.

// Substrate is free software: you can redistribute it and/or modify
// it under the terms of the GNU General Public License as published by
// the Free Software Foundation, either version 3 of the License, or
// (at your option) any later version.

// Substrate is distributed in the hope that it will be useful,
// but WITHOUT ANY WARRANTY; without even the implied warranty of
// MERCHANTABILITY or FITNESS FOR A PARTICULAR PURPOSE.  See the
// GNU General Public License for more details.

// You should have received a copy of the GNU General Public License
// along with Substrate.  If not, see <http://www.gnu.org/licenses/>.

//! BABE authority selection and slot claiming.

use std::sync::Arc;
use sp_application_crypto::AppKey;
use sp_consensus_babe::{
	BABE_VRF_PREFIX,
	AuthorityId, BabeAuthorityWeight,
	SlotNumber,
	make_transcript,
	make_transcript_data,
};
use sp_consensus_babe::digests::{
	PreDigest, PrimaryPreDigest, SecondaryPlainPreDigest, SecondaryVRFPreDigest,
};
use sp_consensus_vrf::schnorrkel::{VRFOutput, VRFProof};
<<<<<<< HEAD
use sp_core::{U256, blake2_256, crypto::Public, traits::SyncCryptoStore};
=======
use sp_core::{U256, blake2_256, crypto::Public};
use sp_keystore::{SyncCryptoStorePtr, SyncCryptoStore};
>>>>>>> a845ff33
use codec::Encode;
use schnorrkel::{
	keys::PublicKey,
	vrf::VRFInOut,
};
use super::Epoch;

/// Calculates the primary selection threshold for a given authority, taking
/// into account `c` (`1 - c` represents the probability of a slot being empty).
pub(super) fn calculate_primary_threshold(
	c: (u64, u64),
	authorities: &[(AuthorityId, BabeAuthorityWeight)],
	authority_index: usize,
) -> u128 {
	use num_bigint::BigUint;
	use num_rational::BigRational;
	use num_traits::{cast::ToPrimitive, identities::One};

	let c = c.0 as f64 / c.1 as f64;

	let theta =
		authorities[authority_index].1 as f64 /
		authorities.iter().map(|(_, weight)| weight).sum::<u64>() as f64;

	assert!(theta > 0.0, "authority with weight 0.");

	// NOTE: in the equation `p = 1 - (1 - c)^theta` the value of `p` is always
	// capped by `c`. For all pratical purposes `c` should always be set to a
	// value < 0.5, as such in the computations below we should never be near
	// edge cases like `0.999999`.

	let p = BigRational::from_float(1f64 - (1f64 - c).powf(theta)).expect(
		"returns None when the given value is not finite; \
		 c is a configuration parameter defined in (0, 1]; \
		 theta must be > 0 if the given authority's weight is > 0; \
		 theta represents the validator's relative weight defined in (0, 1]; \
		 powf will always return values in (0, 1] given both the \
		 base and exponent are in that domain; \
		 qed.",
	);

	let numer = p.numer().to_biguint().expect(
		"returns None when the given value is negative; \
		 p is defined as `1 - n` where n is defined in (0, 1]; \
		 p must be a value in [0, 1); \
		 qed."
	);

	let denom = p.denom().to_biguint().expect(
		"returns None when the given value is negative; \
		 p is defined as `1 - n` where n is defined in (0, 1]; \
		 p must be a value in [0, 1); \
		 qed."
	);

	((BigUint::one() << 128) * numer / denom).to_u128().expect(
		"returns None if the underlying value cannot be represented with 128 bits; \
		 we start with 2^128 which is one more than can be represented with 128 bits; \
		 we multiple by p which is defined in [0, 1); \
		 the result must be lower than 2^128 by at least one and thus representable with 128 bits; \
		 qed.",
	)
}

/// Returns true if the given VRF output is lower than the given threshold,
/// false otherwise.
pub(super) fn check_primary_threshold(inout: &VRFInOut, threshold: u128) -> bool {
	u128::from_le_bytes(inout.make_bytes::<[u8; 16]>(BABE_VRF_PREFIX)) < threshold
}

/// Get the expected secondary author for the given slot and with given
/// authorities. This should always assign the slot to some authority unless the
/// authorities list is empty.
pub(super) fn secondary_slot_author(
	slot_number: u64,
	authorities: &[(AuthorityId, BabeAuthorityWeight)],
	randomness: [u8; 32],
) -> Option<&AuthorityId> {
	if authorities.is_empty() {
		return None;
	}

	let rand = U256::from((randomness, slot_number).using_encoded(blake2_256));

	let authorities_len = U256::from(authorities.len());
	let idx = rand % authorities_len;

	let expected_author = authorities.get(idx.as_u32() as usize)
		.expect("authorities not empty; index constrained to list length; \
				this is a valid index; qed");

	Some(&expected_author.0)
}

/// Claim a secondary slot if it is our turn to propose, returning the
/// pre-digest to use when authoring the block, or `None` if it is not our turn
/// to propose.
fn claim_secondary_slot(
	slot_number: SlotNumber,
	epoch: &Epoch,
	keys: &[(AuthorityId, usize)],
<<<<<<< HEAD
	keystore: Arc<SyncCryptoStore>,
=======
	keystore: &SyncCryptoStorePtr,
>>>>>>> a845ff33
	author_secondary_vrf: bool,
) -> Option<(PreDigest, AuthorityId)> {
	let Epoch { authorities, randomness, epoch_index, .. } = epoch;

	if authorities.is_empty() {
		return None;
	}

	let expected_author = super::authorship::secondary_slot_author(
		slot_number,
		authorities,
		*randomness,
	)?;

	for (authority_id, authority_index) in keys {
		if authority_id == expected_author {
			let pre_digest = if author_secondary_vrf {
				let transcript_data = super::authorship::make_transcript_data(
					randomness,
					slot_number,
					*epoch_index,
				);
<<<<<<< HEAD
				let result = keystore.sr25519_vrf_sign(
=======
				let result = SyncCryptoStore::sr25519_vrf_sign(
					&**keystore,
>>>>>>> a845ff33
					AuthorityId::ID,
					authority_id.as_ref(),
					transcript_data,
				);
				if let Ok(signature)  = result {
					Some(PreDigest::SecondaryVRF(SecondaryVRFPreDigest {
						slot_number,
						vrf_output: VRFOutput(signature.output),
						vrf_proof: VRFProof(signature.proof),
						authority_index: *authority_index as u32,
					}))
				} else {
					None
				}
<<<<<<< HEAD
			} else if keystore.has_keys(&[(authority_id.to_raw_vec(), AuthorityId::ID)]) {
=======
			} else if SyncCryptoStore::has_keys(&**keystore, &[(authority_id.to_raw_vec(), AuthorityId::ID)]) {
>>>>>>> a845ff33
				Some(PreDigest::SecondaryPlain(SecondaryPlainPreDigest {
					slot_number,
					authority_index: *authority_index as u32,
				}))
			} else {
				None
			};

			if let Some(pre_digest) = pre_digest {
				return Some((pre_digest, authority_id.clone()));
			}
		}
	}

	None
}

/// Tries to claim the given slot number. This method starts by trying to claim
/// a primary VRF based slot. If we are not able to claim it, then if we have
/// secondary slots enabled for the given epoch, we will fallback to trying to
/// claim a secondary slot.
pub fn claim_slot(
	slot_number: SlotNumber,
	epoch: &Epoch,
<<<<<<< HEAD
	keystore: Arc<SyncCryptoStore>,
=======
	keystore: &SyncCryptoStorePtr,
>>>>>>> a845ff33
) -> Option<(PreDigest, AuthorityId)> {
	let authorities = epoch.authorities.iter()
		.enumerate()
		.map(|(index, a)| (a.0.clone(), index))
		.collect::<Vec<_>>();
	claim_slot_using_keys(slot_number, epoch, keystore, &authorities)
}

/// Like `claim_slot`, but allows passing an explicit set of key pairs. Useful if we intend
/// to make repeated calls for different slots using the same key pairs.
pub fn claim_slot_using_keys(
	slot_number: SlotNumber,
	epoch: &Epoch,
<<<<<<< HEAD
	keystore: Arc<SyncCryptoStore>,
=======
	keystore: &SyncCryptoStorePtr,
>>>>>>> a845ff33
	keys: &[(AuthorityId, usize)],
) -> Option<(PreDigest, AuthorityId)> {
	claim_primary_slot(slot_number, epoch, epoch.config.c, keystore.clone(), &keys)
		.or_else(|| {
			if epoch.config.allowed_slots.is_secondary_plain_slots_allowed() ||
				epoch.config.allowed_slots.is_secondary_vrf_slots_allowed()
			{
				claim_secondary_slot(
					slot_number,
					&epoch,
					keys,
					&keystore,
					epoch.config.allowed_slots.is_secondary_vrf_slots_allowed(),
				)
			} else {
				None
			}
		})
}

/// Claim a primary slot if it is our turn.  Returns `None` if it is not our turn.
/// This hashes the slot number, epoch, genesis hash, and chain randomness into
/// the VRF.  If the VRF produces a value less than `threshold`, it is our turn,
/// so it returns `Some(_)`. Otherwise, it returns `None`.
fn claim_primary_slot(
	slot_number: SlotNumber,
	epoch: &Epoch,
	c: (u64, u64),
<<<<<<< HEAD
	keystore: Arc<SyncCryptoStore>,
=======
	keystore: &SyncCryptoStorePtr,
>>>>>>> a845ff33
	keys: &[(AuthorityId, usize)],
) -> Option<(PreDigest, AuthorityId)> {
	let Epoch { authorities, randomness, epoch_index, .. } = epoch;

	for (authority_id, authority_index) in keys {
		let transcript = super::authorship::make_transcript(
			randomness,
			slot_number,
			*epoch_index
		);
		let transcript_data = super::authorship::make_transcript_data(
			randomness,
			slot_number,
			*epoch_index
		);
		// Compute the threshold we will use.
		//
		// We already checked that authorities contains `key.public()`, so it can't
		// be empty.  Therefore, this division in `calculate_threshold` is safe.
		let threshold = super::authorship::calculate_primary_threshold(c, authorities, *authority_index);

<<<<<<< HEAD
		let result = keystore.sr25519_vrf_sign(
=======
		let result = SyncCryptoStore::sr25519_vrf_sign(
			&**keystore,
>>>>>>> a845ff33
			AuthorityId::ID,
			authority_id.as_ref(),
			transcript_data,
		);
		if let Ok(signature)  = result {
			let public = PublicKey::from_bytes(&authority_id.to_raw_vec()).ok()?;
			let inout = match signature.output.attach_input_hash(&public, transcript) {
				Ok(inout) => inout,
				Err(_) => continue,
			};
			if super::authorship::check_primary_threshold(&inout, threshold) {
				let pre_digest = PreDigest::Primary(PrimaryPreDigest {
					slot_number,
					vrf_output: VRFOutput(signature.output),
					vrf_proof: VRFProof(signature.proof),
					authority_index: *authority_index as u32,
				});

				return Some((pre_digest, authority_id.clone()));
			}
		}
	}

	None
}

#[cfg(test)]
mod tests {
	use super::*;
	use std::sync::Arc;
	use sp_core::{sr25519::Pair, crypto::Pair as _};
	use sp_consensus_babe::{AuthorityId, BabeEpochConfiguration, AllowedSlots};
	use sc_keystore::LocalKeystore;

	#[test]
	fn claim_secondary_plain_slot_works() {
<<<<<<< HEAD
		let keystore = LocalKeystore::in_memory();
		let sync_keystore: Arc<SyncCryptoStore> = Arc::new(keystore.into());
		let valid_public_key = dbg!(sync_keystore.sr25519_generate_new(
=======
		let keystore: SyncCryptoStorePtr = Arc::new(LocalKeystore::in_memory());
		let valid_public_key = SyncCryptoStore::sr25519_generate_new(
			&*keystore,
>>>>>>> a845ff33
			AuthorityId::ID,
			Some(sp_core::crypto::DEV_PHRASE),
		).unwrap();

		let authorities = vec![
			(AuthorityId::from(Pair::generate().0.public()), 5),
			(AuthorityId::from(Pair::generate().0.public()), 7),
		];

		let mut epoch = Epoch {
			epoch_index: 10,
			start_slot: 0,
			duration: 20,
			authorities: authorities.clone(),
			randomness: Default::default(),
			config: BabeEpochConfiguration {
				c: (3, 10),
				allowed_slots: AllowedSlots::PrimaryAndSecondaryPlainSlots,
			},
		};

		assert!(claim_slot(10, &epoch, sync_keystore.clone()).is_none());

		epoch.authorities.push((valid_public_key.clone().into(), 10));
		assert_eq!(claim_slot(10, &epoch, sync_keystore).unwrap().1, valid_public_key.into());
	}
}<|MERGE_RESOLUTION|>--- conflicted
+++ resolved
@@ -29,12 +29,8 @@
 	PreDigest, PrimaryPreDigest, SecondaryPlainPreDigest, SecondaryVRFPreDigest,
 };
 use sp_consensus_vrf::schnorrkel::{VRFOutput, VRFProof};
-<<<<<<< HEAD
-use sp_core::{U256, blake2_256, crypto::Public, traits::SyncCryptoStore};
-=======
 use sp_core::{U256, blake2_256, crypto::Public};
 use sp_keystore::{SyncCryptoStorePtr, SyncCryptoStore};
->>>>>>> a845ff33
 use codec::Encode;
 use schnorrkel::{
 	keys::PublicKey,
@@ -136,11 +132,7 @@
 	slot_number: SlotNumber,
 	epoch: &Epoch,
 	keys: &[(AuthorityId, usize)],
-<<<<<<< HEAD
-	keystore: Arc<SyncCryptoStore>,
-=======
 	keystore: &SyncCryptoStorePtr,
->>>>>>> a845ff33
 	author_secondary_vrf: bool,
 ) -> Option<(PreDigest, AuthorityId)> {
 	let Epoch { authorities, randomness, epoch_index, .. } = epoch;
@@ -163,12 +155,8 @@
 					slot_number,
 					*epoch_index,
 				);
-<<<<<<< HEAD
-				let result = keystore.sr25519_vrf_sign(
-=======
 				let result = SyncCryptoStore::sr25519_vrf_sign(
 					&**keystore,
->>>>>>> a845ff33
 					AuthorityId::ID,
 					authority_id.as_ref(),
 					transcript_data,
@@ -183,11 +171,7 @@
 				} else {
 					None
 				}
-<<<<<<< HEAD
-			} else if keystore.has_keys(&[(authority_id.to_raw_vec(), AuthorityId::ID)]) {
-=======
 			} else if SyncCryptoStore::has_keys(&**keystore, &[(authority_id.to_raw_vec(), AuthorityId::ID)]) {
->>>>>>> a845ff33
 				Some(PreDigest::SecondaryPlain(SecondaryPlainPreDigest {
 					slot_number,
 					authority_index: *authority_index as u32,
@@ -212,11 +196,7 @@
 pub fn claim_slot(
 	slot_number: SlotNumber,
 	epoch: &Epoch,
-<<<<<<< HEAD
-	keystore: Arc<SyncCryptoStore>,
-=======
 	keystore: &SyncCryptoStorePtr,
->>>>>>> a845ff33
 ) -> Option<(PreDigest, AuthorityId)> {
 	let authorities = epoch.authorities.iter()
 		.enumerate()
@@ -230,11 +210,7 @@
 pub fn claim_slot_using_keys(
 	slot_number: SlotNumber,
 	epoch: &Epoch,
-<<<<<<< HEAD
-	keystore: Arc<SyncCryptoStore>,
-=======
 	keystore: &SyncCryptoStorePtr,
->>>>>>> a845ff33
 	keys: &[(AuthorityId, usize)],
 ) -> Option<(PreDigest, AuthorityId)> {
 	claim_primary_slot(slot_number, epoch, epoch.config.c, keystore.clone(), &keys)
@@ -263,11 +239,7 @@
 	slot_number: SlotNumber,
 	epoch: &Epoch,
 	c: (u64, u64),
-<<<<<<< HEAD
-	keystore: Arc<SyncCryptoStore>,
-=======
 	keystore: &SyncCryptoStorePtr,
->>>>>>> a845ff33
 	keys: &[(AuthorityId, usize)],
 ) -> Option<(PreDigest, AuthorityId)> {
 	let Epoch { authorities, randomness, epoch_index, .. } = epoch;
@@ -289,12 +261,8 @@
 		// be empty.  Therefore, this division in `calculate_threshold` is safe.
 		let threshold = super::authorship::calculate_primary_threshold(c, authorities, *authority_index);
 
-<<<<<<< HEAD
-		let result = keystore.sr25519_vrf_sign(
-=======
 		let result = SyncCryptoStore::sr25519_vrf_sign(
 			&**keystore,
->>>>>>> a845ff33
 			AuthorityId::ID,
 			authority_id.as_ref(),
 			transcript_data,
@@ -331,15 +299,9 @@
 
 	#[test]
 	fn claim_secondary_plain_slot_works() {
-<<<<<<< HEAD
-		let keystore = LocalKeystore::in_memory();
-		let sync_keystore: Arc<SyncCryptoStore> = Arc::new(keystore.into());
-		let valid_public_key = dbg!(sync_keystore.sr25519_generate_new(
-=======
 		let keystore: SyncCryptoStorePtr = Arc::new(LocalKeystore::in_memory());
 		let valid_public_key = SyncCryptoStore::sr25519_generate_new(
 			&*keystore,
->>>>>>> a845ff33
 			AuthorityId::ID,
 			Some(sp_core::crypto::DEV_PHRASE),
 		).unwrap();
