// This file is part of Substrate.

// Copyright (C) 2017-2021 Parity Technologies (UK) Ltd.
// SPDX-License-Identifier: GPL-3.0-or-later WITH Classpath-exception-2.0

// This program is free software: you can redistribute it and/or modify
// it under the terms of the GNU General Public License as published by
// the Free Software Foundation, either version 3 of the License, or
// (at your option) any later version.

// This program is distributed in the hope that it will be useful,
// but WITHOUT ANY WARRANTY; without even the implied warranty of
// MERCHANTABILITY or FITNESS FOR A PARTICULAR PURPOSE. See the
// GNU General Public License for more details.

// You should have received a copy of the GNU General Public License
// along with this program. If not, see <https://www.gnu.org/licenses/>.

use crate::{
	chain::Client,
	config::{self, ProtocolId, WarpSyncProvider},
	error,
	request_responses::RequestFailure,
	utils::{interval, LruHashSet},
	schema::v1::StateResponse,
	warp_request_handler::EncodedProof,
};

use bytes::Bytes;
use codec::{Decode, DecodeAll, Encode};
use futures::{channel::oneshot, prelude::*};
use notifications::{Notifications, NotificationsOut};
use libp2p::core::{ConnectedPoint, connection::{ConnectionId, ListenerId}};
use libp2p::request_response::OutboundFailure;
use libp2p::swarm::{NetworkBehaviour, NetworkBehaviourAction, PollParameters};
use libp2p::swarm::{ProtocolsHandler, IntoProtocolsHandler};
use libp2p::{Multiaddr, PeerId};
use log::{log, Level, trace, debug, warn, error};
use message::{BlockAnnounce, Message};
use message::generic::{Message as GenericMessage, Roles};
use prometheus_endpoint::{Registry, Gauge, GaugeVec, PrometheusError, Opts, register, U64};
use prost::Message as _;
use sp_consensus::{
	BlockOrigin,
	block_validation::BlockAnnounceValidator,
	import_queue::{BlockImportResult, BlockImportError, IncomingBlock, Origin}
};
use sp_runtime::{
	Justifications,
	generic::BlockId,
	traits::{Block as BlockT, Header as HeaderT, NumberFor, Zero, CheckedSub},
};
use sp_arithmetic::traits::SaturatedConversion;
use sync::{ChainSync, Status as SyncStatus};
use std::borrow::Cow;
use std::convert::TryFrom as _;
use std::collections::{HashMap, HashSet, VecDeque};
use std::sync::Arc;
use std::{io, iter, num::NonZeroUsize, pin::Pin, task::Poll, time};

mod notifications;

pub mod message;
pub mod event;
pub mod sync;

pub use notifications::{NotificationsSink, Ready, NotifsHandlerError};

/// Interval at which we perform time based maintenance
const TICK_TIMEOUT: time::Duration = time::Duration::from_millis(1100);

/// Maximum number of known block hashes to keep for a peer.
const MAX_KNOWN_BLOCKS: usize = 1024; // ~32kb per peer + LruHashSet overhead
/// Maximum allowed size for a block announce.
const MAX_BLOCK_ANNOUNCE_SIZE: u64 = 1024 * 1024;

/// Maximum size used for notifications in the block announce and transaction protocols.
// Must be equal to `max(MAX_BLOCK_ANNOUNCE_SIZE, MAX_TRANSACTIONS_SIZE)`.
pub(crate) const BLOCK_ANNOUNCES_TRANSACTIONS_SUBSTREAM_SIZE: u64 = 16 * 1024 * 1024;

/// Identifier of the peerset for the block announces protocol.
const HARDCODED_PEERSETS_SYNC: sc_peerset::SetId = sc_peerset::SetId::from(0);
/// Number of hardcoded peersets (the constants right above). Any set whose identifier is equal or
/// superior to this value corresponds to a user-defined protocol.
const NUM_HARDCODED_PEERSETS: usize = 1;

/// When light node connects to the full node and the full node is behind light node
/// for at least `LIGHT_MAXIMAL_BLOCKS_DIFFERENCE` blocks, we consider it not useful
/// and disconnect to free connection slot.
const LIGHT_MAXIMAL_BLOCKS_DIFFERENCE: u64 = 8192;

mod rep {
	use sc_peerset::ReputationChange as Rep;
	/// Reputation change when a peer doesn't respond in time to our messages.
	pub const TIMEOUT: Rep = Rep::new(-(1 << 10), "Request timeout");
	/// Reputation change when a peer refuses a request.
	pub const REFUSED: Rep = Rep::new(-(1 << 10), "Request refused");
	/// Reputation change when we are a light client and a peer is behind us.
	pub const PEER_BEHIND_US_LIGHT: Rep = Rep::new(-(1 << 8), "Useless for a light peer");
	/// We received a message that failed to decode.
	pub const BAD_MESSAGE: Rep = Rep::new(-(1 << 12), "Bad message");
	/// Peer has different genesis.
	pub const GENESIS_MISMATCH: Rep = Rep::new_fatal("Genesis mismatch");
	/// Peer is on unsupported protocol version.
	pub const BAD_PROTOCOL: Rep = Rep::new_fatal("Unsupported protocol");
	/// Peer role does not match (e.g. light peer connecting to another light peer).
	pub const BAD_ROLE: Rep = Rep::new_fatal("Unsupported role");
	/// Peer send us a block announcement that failed at validation.
	pub const BAD_BLOCK_ANNOUNCEMENT: Rep = Rep::new(-(1 << 12), "Bad block announcement");
}

struct Metrics {
	peers: Gauge<U64>,
	queued_blocks: Gauge<U64>,
	fork_targets: Gauge<U64>,
	justifications: GaugeVec<U64>,
}

impl Metrics {
	fn register(r: &Registry) -> Result<Self, PrometheusError> {
		Ok(Metrics {
			peers: {
				let g = Gauge::new("sync_peers", "Number of peers we sync with")?;
				register(g, r)?
			},
			queued_blocks: {
				let g = Gauge::new("sync_queued_blocks", "Number of blocks in import queue")?;
				register(g, r)?
			},
			fork_targets: {
				let g = Gauge::new("sync_fork_targets", "Number of fork sync targets")?;
				register(g, r)?
			},
			justifications: {
				let g = GaugeVec::new(
					Opts::new(
						"sync_extra_justifications",
						"Number of extra justifications requests"
					),
					&["status"],
				)?;
				register(g, r)?
			},
		})
	}
}

// Lock must always be taken in order declared here.
pub struct Protocol<B: BlockT> {
	/// Interval at which we call `tick`.
	tick_timeout: Pin<Box<dyn Stream<Item = ()> + Send>>,
	/// Pending list of messages to return from `poll` as a priority.
	pending_messages: VecDeque<CustomMessageOutcome<B>>,
	config: ProtocolConfig,
	genesis_hash: B::Hash,
	sync: ChainSync<B>,
	// All connected peers
	peers: HashMap<PeerId, Peer<B>>,
	chain: Arc<dyn Client<B>>,
	/// List of nodes for which we perform additional logging because they are important for the
	/// user.
	important_peers: HashSet<PeerId>,
	/// Used to report reputation changes.
	peerset_handle: sc_peerset::PeersetHandle,
	/// Handles opening the unique substream and sending and receiving raw messages.
	behaviour: Notifications,
	/// List of notifications protocols that have been registered.
	notification_protocols: Vec<Cow<'static, str>>,
	/// If we receive a new "substream open" event that contains an invalid handshake, we ask the
	/// inner layer to force-close the substream. Force-closing the substream will generate a
	/// "substream closed" event. This is a problem: since we can't propagate the "substream open"
	/// event to the outer layers, we also shouldn't propagate this "substream closed" event. To
	/// solve this, an entry is added to this map whenever an invalid handshake is received.
	/// Entries are removed when the corresponding "substream closed" is later received.
	bad_handshake_substreams: HashSet<(PeerId, sc_peerset::SetId)>,
	/// Prometheus metrics.
	metrics: Option<Metrics>,
	/// The `PeerId`'s of all boot nodes.
	boot_node_ids: HashSet<PeerId>,
	/// A cache for the data that was associated to a block announcement.
	block_announce_data_cache: lru::LruCache<B::Hash, Vec<u8>>,
}

#[derive(Debug)]
enum PeerRequest<B: BlockT> {
	Block(message::BlockRequest<B>),
	State,
	WarpProof,
}

/// Peer information
#[derive(Debug)]
struct Peer<B: BlockT> {
	info: PeerInfo<B>,
	/// Current request, if any. Started by emitting [`CustomMessageOutcome::BlockRequest`].
	request: Option<(
		PeerRequest<B>,
		oneshot::Receiver<Result<Vec<u8>, RequestFailure>>,
	)>,
	/// Holds a set of blocks known to this peer.
	known_blocks: LruHashSet<B::Hash>,
}

/// Info about a peer's known state.
#[derive(Clone, Debug)]
pub struct PeerInfo<B: BlockT> {
	/// Roles
	pub roles: Roles,
	/// Peer best block hash
	pub best_hash: B::Hash,
	/// Peer best block number
	pub best_number: <B::Header as HeaderT>::Number,
}

/// Configuration for the Substrate-specific part of the networking layer.
#[derive(Clone)]
pub struct ProtocolConfig {
	/// Assigned roles.
	pub roles: Roles,
	/// Maximum number of peers to ask the same blocks in parallel.
	pub max_parallel_downloads: u32,
	/// Enable state sync.
	pub sync_mode: config::SyncMode,
}

impl ProtocolConfig {
	fn sync_mode(&self) -> sync::SyncMode {
		if self.roles.is_light() {
			sync::SyncMode::Light
		} else {
			match self.sync_mode {
				config::SyncMode::Full => sync::SyncMode::Full,
<<<<<<< HEAD
				config::SyncMode::Fast { skip_proofs } => sync::SyncMode::LightState { skip_proofs },
				config::SyncMode::Warp => sync::SyncMode::Warp
=======
				config::SyncMode::Fast {
					skip_proofs,
					storage_chain_mode,
				} => sync::SyncMode::LightState {
					skip_proofs,
					storage_chain_mode
				},
>>>>>>> 02fe8351
			}
		}
	}
}

impl Default for ProtocolConfig {
	fn default() -> ProtocolConfig {
		ProtocolConfig {
			roles: Roles::FULL,
			max_parallel_downloads: 5,
			sync_mode: config::SyncMode::Full,
		}
	}
}

/// Handshake sent when we open a block announces substream.
#[derive(Debug, PartialEq, Eq, Clone, Encode, Decode)]
struct BlockAnnouncesHandshake<B: BlockT> {
	/// Roles of the node.
	roles: Roles,
	/// Best block number.
	best_number: NumberFor<B>,
	/// Best block hash.
	best_hash: B::Hash,
	/// Genesis block hash.
	genesis_hash: B::Hash,
}

impl<B: BlockT> BlockAnnouncesHandshake<B> {
	fn build(
		protocol_config: &ProtocolConfig,
		best_number: NumberFor<B>,
		best_hash: B::Hash,
		genesis_hash: B::Hash,
	) -> Self {
		BlockAnnouncesHandshake {
			genesis_hash,
			roles: protocol_config.roles,
			best_number,
			best_hash,
		}
	}
}

impl<B: BlockT> Protocol<B> {
	/// Create a new instance.
	pub fn new(
		config: ProtocolConfig,
		chain: Arc<dyn Client<B>>,
		protocol_id: ProtocolId,
		network_config: &config::NetworkConfiguration,
		notifications_protocols_handshakes: Vec<Vec<u8>>,
		block_announce_validator: Box<dyn BlockAnnounceValidator<B> + Send>,
		metrics_registry: Option<&Registry>,
		warp_sync_provider: Option<Arc<dyn WarpSyncProvider<B>>>,
	) -> error::Result<(Protocol<B>, sc_peerset::PeersetHandle, Vec<(PeerId, Multiaddr)>)> {
		let info = chain.info();
		let sync = ChainSync::new(
			config.sync_mode(),
			chain.clone(),
			block_announce_validator,
			config.max_parallel_downloads,
			warp_sync_provider,
		).map_err(Box::new)?;

		let boot_node_ids = {
			let mut list = HashSet::new();
			for node in &network_config.boot_nodes {
				list.insert(node.peer_id.clone());
			}
			list.shrink_to_fit();
			list
		};

		let important_peers = {
			let mut imp_p = HashSet::new();
			for reserved in &network_config.default_peers_set.reserved_nodes {
				imp_p.insert(reserved.peer_id.clone());
			}
			for reserved in network_config.extra_sets.iter().flat_map(|s| s.set_config.reserved_nodes.iter()) {
				imp_p.insert(reserved.peer_id.clone());
			}
			imp_p.shrink_to_fit();
			imp_p
		};

		let mut known_addresses = Vec::new();

		let (peerset, peerset_handle) = {
			let mut sets = Vec::with_capacity(NUM_HARDCODED_PEERSETS + network_config.extra_sets.len());

			let mut default_sets_reserved = HashSet::new();
			for reserved in network_config.default_peers_set.reserved_nodes.iter() {
				default_sets_reserved.insert(reserved.peer_id.clone());
				known_addresses.push((reserved.peer_id.clone(), reserved.multiaddr.clone()));
			}

			let mut bootnodes = Vec::with_capacity(network_config.boot_nodes.len());
			for bootnode in network_config.boot_nodes.iter() {
				bootnodes.push(bootnode.peer_id.clone());
				known_addresses.push((bootnode.peer_id.clone(), bootnode.multiaddr.clone()));
			}

			// Set number 0 is used for block announces.
			sets.push(sc_peerset::SetConfig {
				in_peers: network_config.default_peers_set.in_peers,
				out_peers: network_config.default_peers_set.out_peers,
				bootnodes,
				reserved_nodes: default_sets_reserved.clone(),
				reserved_only: network_config.default_peers_set.non_reserved_mode
					== config::NonReservedPeerMode::Deny,
			});

			for set_cfg in &network_config.extra_sets {
				let mut reserved_nodes = HashSet::new();
				for reserved in set_cfg.set_config.reserved_nodes.iter() {
					reserved_nodes.insert(reserved.peer_id.clone());
					known_addresses.push((reserved.peer_id.clone(), reserved.multiaddr.clone()));
				}

				let reserved_only =
					set_cfg.set_config.non_reserved_mode == config::NonReservedPeerMode::Deny;

				sets.push(sc_peerset::SetConfig {
					in_peers: set_cfg.set_config.in_peers,
					out_peers: set_cfg.set_config.out_peers,
					bootnodes: Vec::new(),
					reserved_nodes,
					reserved_only,
				});
			}

			sc_peerset::Peerset::from_config(sc_peerset::PeersetConfig {
				sets,
			})
		};

		let block_announces_protocol: Cow<'static, str> = Cow::from({
			let mut proto = String::new();
			proto.push_str("/");
			proto.push_str(protocol_id.as_ref());
			proto.push_str("/block-announces/1");
			proto
		});

		let behaviour = {
			let best_number = info.best_number;
			let best_hash = info.best_hash;
			let genesis_hash = info.genesis_hash;

			let block_announces_handshake = BlockAnnouncesHandshake::<B>::build(
				&config,
				best_number,
				best_hash,
				genesis_hash,
			).encode();

			let sync_protocol_config = notifications::ProtocolConfig {
				name: block_announces_protocol,
				fallback_names: Vec::new(),
				handshake: block_announces_handshake,
				max_notification_size: MAX_BLOCK_ANNOUNCE_SIZE,
			};

			Notifications::new(
				peerset,
				iter::once(sync_protocol_config)
					.chain(network_config.extra_sets.iter()
						.zip(notifications_protocols_handshakes)
						.map(|(s, hs)| notifications::ProtocolConfig {
							name: s.notifications_protocol.clone(),
							fallback_names: s.fallback_names.clone(),
							handshake: hs,
							max_notification_size: s.max_notification_size,
						})
					),
			)
		};

		let block_announce_data_cache = lru::LruCache::new(
			network_config.default_peers_set.in_peers as usize
				+ network_config.default_peers_set.out_peers as usize,
		);

		let protocol = Protocol {
			tick_timeout: Box::pin(interval(TICK_TIMEOUT)),
			pending_messages: VecDeque::new(),
			config,
			peers: HashMap::new(),
			chain,
			genesis_hash: info.genesis_hash,
			sync,
			important_peers,
			peerset_handle: peerset_handle.clone(),
			behaviour,
			notification_protocols:
				network_config.extra_sets.iter().map(|s| s.notifications_protocol.clone()).collect(),
			bad_handshake_substreams: Default::default(),
			metrics: if let Some(r) = metrics_registry {
				Some(Metrics::register(r)?)
			} else {
				None
			},
			boot_node_ids,
			block_announce_data_cache,
		};

		Ok((protocol, peerset_handle, known_addresses))
	}

	/// Returns the list of all the peers we have an open channel to.
	pub fn open_peers(&self) -> impl Iterator<Item = &PeerId> {
		self.behaviour.open_peers()
	}

	/// Returns the list of all the peers that the peerset currently requests us to be connected
	/// to on the default set.
	pub fn requested_peers(&self) -> impl Iterator<Item = &PeerId> {
		self.behaviour.requested_peers(HARDCODED_PEERSETS_SYNC)
	}

	/// Returns the number of discovered nodes that we keep in memory.
	pub fn num_discovered_peers(&self) -> usize {
		self.behaviour.num_discovered_peers()
	}

	/// Disconnects the given peer if we are connected to it.
	pub fn disconnect_peer(&mut self, peer_id: &PeerId, protocol_name: &str) {
		if let Some(position) = self.notification_protocols.iter().position(|p| *p == protocol_name) {
			self.behaviour.disconnect_peer(peer_id, sc_peerset::SetId::from(position + NUM_HARDCODED_PEERSETS));
		} else {
			log::warn!(target: "sub-libp2p", "disconnect_peer() with invalid protocol name")
		}
	}

	/// Returns the state of the peerset manager, for debugging purposes.
	pub fn peerset_debug_info(&mut self) -> serde_json::Value {
		self.behaviour.peerset_debug_info()
	}

	/// Returns the number of peers we're connected to.
	pub fn num_connected_peers(&self) -> usize {
		self.peers.values().count()
	}

	/// Returns the number of peers we're connected to and that are being queried.
	pub fn num_active_peers(&self) -> usize {
		self.peers
			.values()
			.filter(|p| p.request.is_some())
			.count()
	}

	/// Current global sync state.
	pub fn sync_state(&self) -> SyncStatus<B> {
		self.sync.status()
	}

	/// Target sync block number.
	pub fn best_seen_block(&self) -> Option<NumberFor<B>> {
		self.sync.status().best_seen_block
	}

	/// Number of peers participating in syncing.
	pub fn num_sync_peers(&self) -> u32 {
		self.sync.status().num_peers
	}

	/// Number of blocks in the import queue.
	pub fn num_queued_blocks(&self) -> u32 {
		self.sync.status().queued_blocks
	}

	/// Number of downloaded blocks.
	pub fn num_downloaded_blocks(&self) -> usize {
		self.sync.num_downloaded_blocks()
	}

	/// Number of active sync requests.
	pub fn num_sync_requests(&self) -> usize {
		self.sync.num_sync_requests()
	}

	/// Inform sync about new best imported block.
	pub fn new_best_block_imported(&mut self, hash: B::Hash, number: NumberFor<B>) {
		debug!(target: "sync", "New best block imported {:?}/#{}", hash, number);

		self.sync.update_chain_info(&hash, number);

		self.behaviour.set_notif_protocol_handshake(
			HARDCODED_PEERSETS_SYNC,
			BlockAnnouncesHandshake::<B>::build(
				&self.config,
				number,
				hash,
				self.genesis_hash,
			).encode()
		);
	}

	fn update_peer_info(&mut self, who: &PeerId) {
		if let Some(info) = self.sync.peer_info(who) {
			if let Some(ref mut peer) = self.peers.get_mut(who) {
				peer.info.best_hash = info.best_hash;
				peer.info.best_number = info.best_number;
			}
		}
	}

	/// Returns information about all the peers we are connected to after the handshake message.
	pub fn peers_info(&self) -> impl Iterator<Item = (&PeerId, &PeerInfo<B>)> {
		self.peers.iter().map(|(id, peer)| (id, &peer.info))
	}

	fn prepare_block_request(
		&mut self,
		who: PeerId,
		request: message::BlockRequest<B>,
	) -> CustomMessageOutcome<B> {
		prepare_block_request::<B>(&mut self.peers, who, request)
	}

	/// Called by peer when it is disconnecting.
	///
	/// Returns a result if the handshake of this peer was indeed accepted.
	pub fn on_sync_peer_disconnected(&mut self, peer: PeerId) -> Result<(), ()> {
		if self.important_peers.contains(&peer) {
			warn!(target: "sync", "Reserved peer {} disconnected", peer);
		} else {
			debug!(target: "sync", "{} disconnected", peer);
		}

		if let Some(_peer_data) = self.peers.remove(&peer) {
			if let Some(sync::OnBlockData::Import(origin, blocks)) = self.sync.peer_disconnected(&peer) {
				self.pending_messages.push_back(CustomMessageOutcome::BlockImport(origin, blocks));
			}
			Ok(())
		} else {
			Err(())
		}
	}

	/// Adjusts the reputation of a node.
	pub fn report_peer(&self, who: PeerId, reputation: sc_peerset::ReputationChange) {
		self.peerset_handle.report_peer(who, reputation)
	}

	/// Must be called in response to a [`CustomMessageOutcome::BlockRequest`] being emitted.
	/// Must contain the same `PeerId` and request that have been emitted.
	pub fn on_block_response(
		&mut self,
		peer_id: PeerId,
		request: message::BlockRequest<B>,
		response: crate::schema::v1::BlockResponse,
	) -> CustomMessageOutcome<B> {
		let blocks = response.blocks.into_iter().map(|block_data| {
			Ok(message::BlockData::<B> {
				hash: Decode::decode(&mut block_data.hash.as_ref())?,
				header: if !block_data.header.is_empty() {
					Some(Decode::decode(&mut block_data.header.as_ref())?)
				} else {
					None
				},
				body: if request.fields.contains(message::BlockAttributes::BODY) {
					Some(block_data.body.iter().map(|body| {
						Decode::decode(&mut body.as_ref())
					}).collect::<Result<Vec<_>, _>>()?)
				} else {
					None
				},
				indexed_body: if request.fields.contains(message::BlockAttributes::INDEXED_BODY) {
					Some(block_data.indexed_body)
				} else {
					None
				},
				receipt: if !block_data.message_queue.is_empty() {
					Some(block_data.receipt)
				} else {
					None
				},
				message_queue: if !block_data.message_queue.is_empty() {
					Some(block_data.message_queue)
				} else {
					None
				},
				justification: if !block_data.justification.is_empty() {
					Some(block_data.justification)
				} else if block_data.is_empty_justification {
					Some(Vec::new())
				} else {
					None
				},
				justifications: if !block_data.justifications.is_empty() {
					Some(DecodeAll::decode_all(&mut block_data.justifications.as_ref())?)
				} else {
					None
				},
			})
		}).collect::<Result<Vec<_>, codec::Error>>();

		let blocks = match blocks {
			Ok(blocks) => blocks,
			Err(err) => {
				debug!(target: "sync", "Failed to decode block response from {}: {}", peer_id, err);
				self.peerset_handle.report_peer(peer_id, rep::BAD_MESSAGE);
				return CustomMessageOutcome::None;
			}
		};

		let block_response = message::BlockResponse::<B> {
			id: request.id,
			blocks,
		};

		let blocks_range = || match (
			block_response.blocks.first().and_then(|b| b.header.as_ref().map(|h| h.number())),
			block_response.blocks.last().and_then(|b| b.header.as_ref().map(|h| h.number())),
		) {
			(Some(first), Some(last)) if first != last => format!(" ({}..{})", first, last),
			(Some(first), Some(_)) => format!(" ({})", first),
			_ => Default::default(),
		};
		trace!(target: "sync", "BlockResponse {} from {} with {} blocks {}",
			block_response.id,
			peer_id,
			block_response.blocks.len(),
			blocks_range(),
		);

		if request.fields == message::BlockAttributes::JUSTIFICATION {
			match self.sync.on_block_justification(peer_id, block_response) {
				Ok(sync::OnBlockJustification::Nothing) => CustomMessageOutcome::None,
				Ok(sync::OnBlockJustification::Import { peer, hash, number, justifications }) =>
					CustomMessageOutcome::JustificationImport(peer, hash, number, justifications),
				Err(sync::BadPeer(id, repu)) => {
					self.behaviour.disconnect_peer(&id, HARDCODED_PEERSETS_SYNC);
					self.peerset_handle.report_peer(id, repu);
					CustomMessageOutcome::None
				}
			}
		} else {
			match self.sync.on_block_data(&peer_id, Some(request), block_response) {
				Ok(sync::OnBlockData::Import(origin, blocks)) =>
					CustomMessageOutcome::BlockImport(origin, blocks),
				Ok(sync::OnBlockData::Request(peer, req)) => {
					self.prepare_block_request(peer, req)
				}
				Err(sync::BadPeer(id, repu)) => {
					self.behaviour.disconnect_peer(&id, HARDCODED_PEERSETS_SYNC);
					self.peerset_handle.report_peer(id, repu);
					CustomMessageOutcome::None
				}
			}
		}
	}

	/// Must be called in response to a [`CustomMessageOutcome::StateRequest`] being emitted.
	/// Must contain the same `PeerId` and request that have been emitted.
	pub fn on_state_response(
		&mut self,
		peer_id: PeerId,
		response: StateResponse,
	) -> CustomMessageOutcome<B> {
		match self.sync.on_state_data(&peer_id, response) {
			Ok(sync::OnStateData::Import(origin, block)) =>
				CustomMessageOutcome::BlockImport(origin, vec![block]),
			Ok(sync::OnStateData::Request(peer, req)) =>
				prepare_state_request::<B>(&mut self.peers, peer, req),
			Err(sync::BadPeer(id, repu)) => {
				self.behaviour.disconnect_peer(&id, HARDCODED_PEERSETS_SYNC);
				self.peerset_handle.report_peer(id, repu);
				CustomMessageOutcome::None
			}
		}
	}

	/// Must be called in response to a [`CustomMessageOutcome::WarpSyncRequest`] being emitted.
	/// Must contain the same `PeerId` and request that have been emitted.
	pub fn on_warp_sync_response(
		&mut self,
		peer_id: PeerId,
		response: crate::warp_request_handler::EncodedProof,
	) -> CustomMessageOutcome<B> {
		match self.sync.on_warp_sync_data(&peer_id, response) {
			Ok(sync::OnWarpSyncData::WarpProofRequest(peer, req)) =>
				prepare_warp_sync_request::<B>(&mut self.peers, peer, req),
			Ok(sync::OnWarpSyncData::StateRequest(peer, req)) =>
				prepare_state_request::<B>(&mut self.peers, peer, req),
			Err(sync::BadPeer(id, repu)) => {
				self.behaviour.disconnect_peer(&id, HARDCODED_PEERSETS_SYNC);
				self.peerset_handle.report_peer(id, repu);
				CustomMessageOutcome::None
			}
		}
	}

	/// Perform time based maintenance.
	///
	/// > **Note**: This method normally doesn't have to be called except for testing purposes.
	pub fn tick(&mut self) {
		self.report_metrics()
	}

	/// Called on the first connection between two peers on the default set, after their exchange
	/// of handshake.
	///
	/// Returns `Ok` if the handshake is accepted and the peer added to the list of peers we sync
	/// from.
	fn on_sync_peer_connected(
		&mut self,
		who: PeerId,
		status: BlockAnnouncesHandshake<B>,
	) -> Result<(), ()> {
		trace!(target: "sync", "New peer {} {:?}", who, status);

		if self.peers.contains_key(&who) {
			log::error!(target: "sync", "Called on_sync_peer_connected with already connected peer {}", who);
			debug_assert!(false);
			return Err(());
		}

		if status.genesis_hash != self.genesis_hash {
			log!(
				target: "sync",
				if self.important_peers.contains(&who) { Level::Warn } else { Level::Debug },
				"Peer is on different chain (our genesis: {} theirs: {})",
				self.genesis_hash, status.genesis_hash
			);
			self.peerset_handle.report_peer(who.clone(), rep::GENESIS_MISMATCH);
			self.behaviour.disconnect_peer(&who, HARDCODED_PEERSETS_SYNC);

			if self.boot_node_ids.contains(&who) {
				error!(
					target: "sync",
					"Bootnode with peer id `{}` is on a different chain (our genesis: {} theirs: {})",
					who,
					self.genesis_hash,
					status.genesis_hash,
				);
			}

			return Err(());
		}

		if self.config.roles.is_light() {
			// we're not interested in light peers
			if status.roles.is_light() {
				debug!(target: "sync", "Peer {} is unable to serve light requests", who);
				self.peerset_handle.report_peer(who.clone(), rep::BAD_ROLE);
				self.behaviour.disconnect_peer(&who, HARDCODED_PEERSETS_SYNC);
				return Err(());
			}

			// we don't interested in peers that are far behind us
			let self_best_block = self
				.chain
				.info()
				.best_number;
			let blocks_difference = self_best_block
				.checked_sub(&status.best_number)
				.unwrap_or_else(Zero::zero)
				.saturated_into::<u64>();
			if blocks_difference > LIGHT_MAXIMAL_BLOCKS_DIFFERENCE {
				debug!(target: "sync", "Peer {} is far behind us and will unable to serve light requests", who);
				self.peerset_handle.report_peer(who.clone(), rep::PEER_BEHIND_US_LIGHT);
				self.behaviour.disconnect_peer(&who, HARDCODED_PEERSETS_SYNC);
				return Err(());
			}
		}

		let peer = Peer {
			info: PeerInfo {
				roles: status.roles,
				best_hash: status.best_hash,
				best_number: status.best_number
			},
			request: None,
			known_blocks: LruHashSet::new(NonZeroUsize::new(MAX_KNOWN_BLOCKS)
				.expect("Constant is nonzero")),
		};

		let req = if peer.info.roles.is_full() {
			match self.sync.new_peer(who.clone(), peer.info.best_hash, peer.info.best_number) {
				Ok(req) => req,
				Err(sync::BadPeer(id, repu)) => {
					self.behaviour.disconnect_peer(&id, HARDCODED_PEERSETS_SYNC);
					self.peerset_handle.report_peer(id, repu);
					return Err(())
				}
			}
		} else {
			None
		};

		debug!(target: "sync", "Connected {}", who);

		self.peers.insert(who.clone(), peer);
		self.pending_messages.push_back(CustomMessageOutcome::PeerNewBest(who.clone(), status.best_number));

		if let Some(req) = req {
			let event = self.prepare_block_request(who.clone(), req);
			self.pending_messages.push_back(event);
		}

		Ok(())
	}

	/// Make sure an important block is propagated to peers.
	///
	/// In chain-based consensus, we often need to make sure non-best forks are
	/// at least temporarily synced.
	pub fn announce_block(&mut self, hash: B::Hash, data: Option<Vec<u8>>) {
		let header = match self.chain.header(BlockId::Hash(hash)) {
			Ok(Some(header)) => header,
			Ok(None) => {
				warn!("Trying to announce unknown block: {}", hash);
				return;
			}
			Err(e) => {
				warn!("Error reading block header {}: {:?}", hash, e);
				return;
			}
		};

		// don't announce genesis block since it will be ignored
		if header.number().is_zero() {
			return;
		}

		let is_best = self.chain.info().best_hash == hash;
		debug!(target: "sync", "Reannouncing block {:?} is_best: {}", hash, is_best);

		let data = data.or_else(|| self.block_announce_data_cache.get(&hash).cloned()).unwrap_or_default();

		for (who, ref mut peer) in self.peers.iter_mut() {
			let inserted = peer.known_blocks.insert(hash);
			if inserted {
				trace!(target: "sync", "Announcing block {:?} to {}", hash, who);
				let message = message::BlockAnnounce {
					header: header.clone(),
					state: if is_best {
						Some(message::BlockState::Best)
					} else {
						Some(message::BlockState::Normal)
					},
					data: Some(data.clone()),
				};

				self.behaviour.write_notification(
					who,
					HARDCODED_PEERSETS_SYNC,
					message.encode()
				);
			}
		}
	}

	/// Push a block announce validation.
	///
	/// It is required that [`ChainSync::poll_block_announce_validation`] is
	/// called later to check for finished validations. The result of the validation
	/// needs to be passed to [`Protocol::process_block_announce_validation_result`]
	/// to finish the processing.
	///
	/// # Note
	///
	/// This will internally create a future, but this future will not be registered
	/// in the task before being polled once. So, it is required to call
	/// [`ChainSync::poll_block_announce_validation`] to ensure that the future is
	/// registered properly and will wake up the task when being ready.
	fn push_block_announce_validation(
		&mut self,
		who: PeerId,
		announce: BlockAnnounce<B::Header>,
	) {
		let hash = announce.header.hash();

		let peer = match self.peers.get_mut(&who) {
			Some(p) => p,
			None => {
				log::error!(target: "sync", "Received block announce from disconnected peer {}", who);
				debug_assert!(false);
				return;
			}
		};

		peer.known_blocks.insert(hash.clone());

		let is_best = match announce.state.unwrap_or(message::BlockState::Best) {
			message::BlockState::Best => true,
			message::BlockState::Normal => false,
		};

		if peer.info.roles.is_full() {
			self.sync.push_block_announce_validation(who, hash, announce, is_best);
		}
	}

	/// Process the result of the block announce validation.
	fn process_block_announce_validation_result(
		&mut self,
		validation_result: sync::PollBlockAnnounceValidation<B::Header>,
	) -> CustomMessageOutcome<B> {
		let (header, is_best, who) = match validation_result {
			sync::PollBlockAnnounceValidation::Skip =>
				return CustomMessageOutcome::None,
			sync::PollBlockAnnounceValidation::Nothing { is_best, who, announce } => {
				self.update_peer_info(&who);

				if let Some(data) = announce.data {
					if !data.is_empty() {
						self.block_announce_data_cache.put(announce.header.hash(), data);
					}
				}

				// `on_block_announce` returns `OnBlockAnnounce::ImportHeader`
				// when we have all data required to import the block
				// in the BlockAnnounce message. This is only when:
				// 1) we're on light client;
				// AND
				// 2) parent block is already imported and not pruned.
				if is_best {
					return CustomMessageOutcome::PeerNewBest(who, *announce.header.number())
				} else {
					return CustomMessageOutcome::None
				}
			}
			sync::PollBlockAnnounceValidation::ImportHeader { announce, is_best, who } => {
				self.update_peer_info(&who);

				if let Some(data) = announce.data {
					if !data.is_empty() {
						self.block_announce_data_cache.put(announce.header.hash(), data);
					}
				}

				(announce.header, is_best, who)
			}
			sync::PollBlockAnnounceValidation::Failure { who, disconnect } => {
				if disconnect {
					self.behaviour.disconnect_peer(&who, HARDCODED_PEERSETS_SYNC);
				}

				self.report_peer(who, rep::BAD_BLOCK_ANNOUNCEMENT);
				return CustomMessageOutcome::None
			}
		};

		let number = *header.number();

		// to import header from announced block let's construct response to request that normally
		// would have been sent over network (but it is not in our case)
		let blocks_to_import = self.sync.on_block_data(
			&who,
			None,
			message::generic::BlockResponse {
				id: 0,
				blocks: vec![
					message::generic::BlockData {
						hash: header.hash(),
						header: Some(header),
						body: None,
						indexed_body: None,
						receipt: None,
						message_queue: None,
						justification: None,
						justifications: None,
					},
				],
			},
		);

		if is_best {
			self.pending_messages.push_back(
				CustomMessageOutcome::PeerNewBest(who, number),
			);
		}

		match blocks_to_import {
			Ok(sync::OnBlockData::Import(origin, blocks)) => {
				CustomMessageOutcome::BlockImport(origin, blocks)
			},
			Ok(sync::OnBlockData::Request(peer, req)) => {
				self.prepare_block_request(peer, req)
			},
			Err(sync::BadPeer(id, repu)) => {
				self.behaviour.disconnect_peer(&id, HARDCODED_PEERSETS_SYNC);
				self.peerset_handle.report_peer(id, repu);
				CustomMessageOutcome::None
			}
		}
	}

	/// Call this when a block has been finalized. The sync layer may have some additional
	/// requesting to perform.
	pub fn on_block_finalized(&mut self, hash: B::Hash, header: &B::Header) {
		self.sync.on_block_finalized(&hash, *header.number())
	}

	/// Request a justification for the given block.
	///
	/// Uses `protocol` to queue a new justification request and tries to dispatch all pending
	/// requests.
	pub fn request_justification(&mut self, hash: &B::Hash, number: NumberFor<B>) {
		self.sync.request_justification(&hash, number)
	}

	/// Clear all pending justification requests.
	pub fn clear_justification_requests(&mut self) {
		self.sync.clear_justification_requests();
	}

	/// Request syncing for the given block from given set of peers.
	/// Uses `protocol` to queue a new block download request and tries to dispatch all pending
	/// requests.
	pub fn set_sync_fork_request(&mut self, peers: Vec<PeerId>, hash: &B::Hash, number: NumberFor<B>) {
		self.sync.set_sync_fork_request(peers, hash, number)
	}

	/// A batch of blocks have been processed, with or without errors.
	/// Call this when a batch of blocks have been processed by the importqueue, with or without
	/// errors.
	pub fn on_blocks_processed(
		&mut self,
		imported: usize,
		count: usize,
		results: Vec<(Result<BlockImportResult<NumberFor<B>>, BlockImportError>, B::Hash)>
	) {
		let results = self.sync.on_blocks_processed(
			imported,
			count,
			results,
		);
		for result in results {
			match result {
				Ok((id, req)) => {
					self.pending_messages.push_back(
						prepare_block_request(&mut self.peers, id, req)
					);
				}
				Err(sync::BadPeer(id, repu)) => {
					self.behaviour.disconnect_peer(&id, HARDCODED_PEERSETS_SYNC);
					self.peerset_handle.report_peer(id, repu)
				}
			}
		}
	}

	/// Call this when a justification has been processed by the import queue, with or without
	/// errors.
	pub fn justification_import_result(&mut self, who: PeerId, hash: B::Hash, number: NumberFor<B>, success: bool) {
		self.sync.on_justification_import(hash, number, success);
		if !success {
			log::info!("💔 Invalid justification provided by {} for #{}", who, hash);
			self.behaviour.disconnect_peer(&who, HARDCODED_PEERSETS_SYNC);
			self.peerset_handle.report_peer(
				who,
				sc_peerset::ReputationChange::new_fatal("Invalid justification")
			);
		}
	}

	/// Set whether the syncing peers set is in reserved-only mode.
	pub fn set_reserved_only(&self, reserved_only: bool) {
		self.peerset_handle.set_reserved_only(HARDCODED_PEERSETS_SYNC, reserved_only);
	}

	/// Removes a `PeerId` from the list of reserved peers for syncing purposes.
	pub fn remove_reserved_peer(&self, peer: PeerId) {
		self.peerset_handle.remove_reserved_peer(HARDCODED_PEERSETS_SYNC, peer.clone());
	}

	/// Returns the list of reserved peers.
	pub fn reserved_peers(&self) -> impl Iterator<Item = &PeerId> {
		self.behaviour.reserved_peers(HARDCODED_PEERSETS_SYNC)
	}

	/// Adds a `PeerId` to the list of reserved peers for syncing purposes.
	pub fn add_reserved_peer(&self, peer: PeerId) {
		self.peerset_handle.add_reserved_peer(HARDCODED_PEERSETS_SYNC, peer.clone());
	}

	/// Sets the list of reserved peers for syncing purposes.
	pub fn set_reserved_peers(&self, peers: HashSet<PeerId>) {
		self.peerset_handle.set_reserved_peers(HARDCODED_PEERSETS_SYNC, peers.clone());
	}

	/// Removes a `PeerId` from the list of reserved peers.
	pub fn remove_set_reserved_peer(&self, protocol: Cow<'static, str>, peer: PeerId) {
		if let Some(index) = self.notification_protocols.iter().position(|p| *p == protocol) {
			self.peerset_handle.remove_reserved_peer(sc_peerset::SetId::from(index + NUM_HARDCODED_PEERSETS), peer);
		} else {
			log::error!(
				target: "sub-libp2p",
				"remove_set_reserved_peer with unknown protocol: {}",
				protocol
			);
		}
	}

	/// Adds a `PeerId` to the list of reserved peers.
	pub fn add_set_reserved_peer(&self, protocol: Cow<'static, str>, peer: PeerId) {
		if let Some(index) = self.notification_protocols.iter().position(|p| *p == protocol) {
			self.peerset_handle.add_reserved_peer(sc_peerset::SetId::from(index + NUM_HARDCODED_PEERSETS), peer);
		} else {
			log::error!(
				target: "sub-libp2p",
				"add_set_reserved_peer with unknown protocol: {}",
				protocol
			);
		}
	}

	/// Notify the protocol that we have learned about the existence of nodes on the default set.
	///
	/// Can be called multiple times with the same `PeerId`s.
	pub fn add_default_set_discovered_nodes(&mut self, peer_ids: impl Iterator<Item = PeerId>) {
		for peer_id in peer_ids {
			self.peerset_handle.add_to_peers_set(HARDCODED_PEERSETS_SYNC, peer_id);
		}
	}

	/// Add a peer to a peers set.
	pub fn add_to_peers_set(&self, protocol: Cow<'static, str>, peer: PeerId) {
		if let Some(index) = self.notification_protocols.iter().position(|p| *p == protocol) {
			self.peerset_handle.add_to_peers_set(sc_peerset::SetId::from(index + NUM_HARDCODED_PEERSETS), peer);
		} else {
			log::error!(
				target: "sub-libp2p",
				"add_to_peers_set with unknown protocol: {}",
				protocol
			);
		}
	}

	/// Remove a peer from a peers set.
	pub fn remove_from_peers_set(&self, protocol: Cow<'static, str>, peer: PeerId) {
		if let Some(index) = self.notification_protocols.iter().position(|p| *p == protocol) {
			self.peerset_handle.remove_from_peers_set(sc_peerset::SetId::from(index + NUM_HARDCODED_PEERSETS), peer);
		} else {
			log::error!(
				target: "sub-libp2p",
				"remove_from_peers_set with unknown protocol: {}",
				protocol
			);
		}
	}

	fn report_metrics(&self) {
		if let Some(metrics) = &self.metrics {
			let n = u64::try_from(self.peers.len()).unwrap_or(std::u64::MAX);
			metrics.peers.set(n);

			let m = self.sync.metrics();

			metrics.fork_targets.set(m.fork_targets.into());
			metrics.queued_blocks.set(m.queued_blocks.into());

			metrics.justifications.with_label_values(&["pending"])
				.set(m.justifications.pending_requests.into());
			metrics.justifications.with_label_values(&["active"])
				.set(m.justifications.active_requests.into());
			metrics.justifications.with_label_values(&["failed"])
				.set(m.justifications.failed_requests.into());
			metrics.justifications.with_label_values(&["importing"])
				.set(m.justifications.importing_requests.into());
		}
	}
}

fn prepare_block_request<B: BlockT>(
	peers: &mut HashMap<PeerId, Peer<B>>,
	who: PeerId,
	request: message::BlockRequest<B>,
) -> CustomMessageOutcome<B> {
	let (tx, rx) = oneshot::channel();

	if let Some(ref mut peer) = peers.get_mut(&who) {
		peer.request = Some((PeerRequest::Block(request.clone()), rx));
	}

	let request = crate::schema::v1::BlockRequest {
		fields: request.fields.to_be_u32(),
		from_block: match request.from {
			message::FromBlock::Hash(h) =>
				Some(crate::schema::v1::block_request::FromBlock::Hash(h.encode())),
			message::FromBlock::Number(n) =>
				Some(crate::schema::v1::block_request::FromBlock::Number(n.encode())),
		},
		to_block: request.to.map(|h| h.encode()).unwrap_or_default(),
		direction: request.direction as i32,
		max_blocks: request.max.unwrap_or(0),
		support_multiple_justifications: true,
	};

	CustomMessageOutcome::BlockRequest {
		target: who,
		request: request,
		pending_response: tx,
	}
}

fn prepare_state_request<B: BlockT>(
	peers: &mut HashMap<PeerId, Peer<B>>,
	who: PeerId,
	request: crate::schema::v1::StateRequest,
) -> CustomMessageOutcome<B> {
	let (tx, rx) = oneshot::channel();

	if let Some(ref mut peer) = peers.get_mut(&who) {
		peer.request = Some((PeerRequest::State, rx));
	}
	CustomMessageOutcome::StateRequest {
		target: who,
		request: request,
		pending_response: tx,
	}
}

fn prepare_warp_sync_request<B: BlockT>(
	peers: &mut HashMap<PeerId, Peer<B>>,
	who: PeerId,
	request: crate::warp_request_handler::Request<B>,
) -> CustomMessageOutcome<B> {
	let (tx, rx) = oneshot::channel();

	if let Some(ref mut peer) = peers.get_mut(&who) {
		peer.request = Some((PeerRequest::WarpProof, rx));
	}
	CustomMessageOutcome::WarpSyncRequest {
		target: who,
		request: request,
		pending_response: tx,
	}
}

/// Outcome of an incoming custom message.
#[derive(Debug)]
#[must_use]
pub enum CustomMessageOutcome<B: BlockT> {
	BlockImport(BlockOrigin, Vec<IncomingBlock<B>>),
	JustificationImport(Origin, B::Hash, NumberFor<B>, Justifications),
	/// Notification protocols have been opened with a remote.
	NotificationStreamOpened {
		remote: PeerId,
		protocol: Cow<'static, str>,
		/// See [`crate::Event::NotificationStreamOpened::negotiated_fallback`].
		negotiated_fallback: Option<Cow<'static, str>>,
		roles: Roles,
		notifications_sink: NotificationsSink
	},
	/// The [`NotificationsSink`] of some notification protocols need an update.
	NotificationStreamReplaced {
		remote: PeerId,
		protocol: Cow<'static, str>,
		notifications_sink: NotificationsSink,
	},
	/// Notification protocols have been closed with a remote.
	NotificationStreamClosed { remote: PeerId, protocol: Cow<'static, str> },
	/// Messages have been received on one or more notifications protocols.
	NotificationsReceived { remote: PeerId, messages: Vec<(Cow<'static, str>, Bytes)> },
	/// A new block request must be emitted.
	BlockRequest {
		target: PeerId,
		request: crate::schema::v1::BlockRequest,
		pending_response: oneshot::Sender<Result<Vec<u8>, RequestFailure>>,
	},
	/// A new storage request must be emitted.
	StateRequest {
		target: PeerId,
		request: crate::schema::v1::StateRequest,
		pending_response: oneshot::Sender<Result<Vec<u8>, RequestFailure>>,
	},
	/// A new warp sync request must be emitted.
	WarpSyncRequest {
		target: PeerId,
		request: crate::warp_request_handler::Request<B>,
		pending_response: oneshot::Sender<Result<Vec<u8>, RequestFailure>>,
	},
	/// Peer has a reported a new head of chain.
	PeerNewBest(PeerId, NumberFor<B>),
	/// Now connected to a new peer for syncing purposes.
	SyncConnected(PeerId),
	/// No longer connected to a peer for syncing purposes.
	SyncDisconnected(PeerId),
	None,
}

impl<B: BlockT> NetworkBehaviour for Protocol<B> {
	type ProtocolsHandler = <Notifications as NetworkBehaviour>::ProtocolsHandler;
	type OutEvent = CustomMessageOutcome<B>;

	fn new_handler(&mut self) -> Self::ProtocolsHandler {
		self.behaviour.new_handler()
	}

	fn addresses_of_peer(&mut self, peer_id: &PeerId) -> Vec<Multiaddr> {
		self.behaviour.addresses_of_peer(peer_id)
	}

	fn inject_connection_established(&mut self, peer_id: &PeerId, conn: &ConnectionId, endpoint: &ConnectedPoint) {
		self.behaviour.inject_connection_established(peer_id, conn, endpoint)
	}

	fn inject_connection_closed(&mut self, peer_id: &PeerId, conn: &ConnectionId, endpoint: &ConnectedPoint) {
		self.behaviour.inject_connection_closed(peer_id, conn, endpoint)
	}

	fn inject_connected(&mut self, peer_id: &PeerId) {
		self.behaviour.inject_connected(peer_id)
	}

	fn inject_disconnected(&mut self, peer_id: &PeerId) {
		self.behaviour.inject_disconnected(peer_id)
	}

	fn inject_event(
		&mut self,
		peer_id: PeerId,
		connection: ConnectionId,
		event: <<Self::ProtocolsHandler as IntoProtocolsHandler>::Handler as ProtocolsHandler>::OutEvent,
	) {
		self.behaviour.inject_event(peer_id, connection, event)
	}

	fn poll(
		&mut self,
		cx: &mut std::task::Context,
		params: &mut impl PollParameters,
	) -> Poll<
		NetworkBehaviourAction<
			<<Self::ProtocolsHandler as IntoProtocolsHandler>::Handler as ProtocolsHandler>::InEvent,
			Self::OutEvent
		>
	> {
		if let Some(message) = self.pending_messages.pop_front() {
			return Poll::Ready(NetworkBehaviourAction::GenerateEvent(message));
		}

		// Check for finished outgoing requests.
		let mut finished_block_requests = Vec::new();
		let mut finished_state_requests = Vec::new();
		let mut finished_warp_sync_requests = Vec::new();
		for (id, peer) in self.peers.iter_mut() {
			if let Peer { request: Some((_, pending_response)), .. } = peer {
				match pending_response.poll_unpin(cx) {
					Poll::Ready(Ok(Ok(resp))) => {
						let (req, _) = peer.request.take().unwrap();
						match req {
							PeerRequest::Block(req) => {
								let protobuf_response = match crate::schema::v1::BlockResponse::decode(&resp[..]) {
									Ok(proto) => proto,
									Err(e) => {
										debug!(
											target: "sync",
											"Failed to decode block response from peer {:?}: {:?}.",
											id,
											e
										);
										self.peerset_handle.report_peer(id.clone(), rep::BAD_MESSAGE);
										self.behaviour.disconnect_peer(id, HARDCODED_PEERSETS_SYNC);
										continue;
									}
								};

								finished_block_requests.push((id.clone(), req, protobuf_response));
							},
							PeerRequest::State => {
								let protobuf_response = match crate::schema::v1::StateResponse::decode(&resp[..]) {
									Ok(proto) => proto,
									Err(e) => {
										debug!(
											target: "sync",
											"Failed to decode state response from peer {:?}: {:?}.",
											id,
											e
										);
										self.peerset_handle.report_peer(id.clone(), rep::BAD_MESSAGE);
										self.behaviour.disconnect_peer(id, HARDCODED_PEERSETS_SYNC);
										continue;
									}
								};

								finished_state_requests.push((id.clone(), protobuf_response));
							},
							PeerRequest::WarpProof => {
								finished_warp_sync_requests.push((id.clone(), resp));
							},
						}
					},
					Poll::Ready(Ok(Err(e))) => {
						peer.request.take();
						debug!(target: "sync", "Request to peer {:?} failed: {:?}.", id, e);

						match e {
							RequestFailure::Network(OutboundFailure::Timeout) => {
								self.peerset_handle.report_peer(id.clone(), rep::TIMEOUT);
								self.behaviour.disconnect_peer(id, HARDCODED_PEERSETS_SYNC);
							}
							RequestFailure::Network(OutboundFailure::UnsupportedProtocols) => {
								self.peerset_handle.report_peer(id.clone(), rep::BAD_PROTOCOL);
								self.behaviour.disconnect_peer(id, HARDCODED_PEERSETS_SYNC);
							}
							RequestFailure::Network(OutboundFailure::DialFailure) => {
								self.behaviour.disconnect_peer(id, HARDCODED_PEERSETS_SYNC);
							}
							RequestFailure::Refused => {
								self.peerset_handle.report_peer(id.clone(), rep::REFUSED);
								self.behaviour.disconnect_peer(id, HARDCODED_PEERSETS_SYNC);
							}
							RequestFailure::Network(OutboundFailure::ConnectionClosed)
							| RequestFailure::NotConnected => {
								self.behaviour.disconnect_peer(id, HARDCODED_PEERSETS_SYNC);
							},
							RequestFailure::UnknownProtocol => {
								debug_assert!(false, "Block request protocol should always be known.");
							}
							RequestFailure::Obsolete => {
								debug_assert!(
									false,
									"Can not receive `RequestFailure::Obsolete` after dropping the \
									 response receiver.",
								);
							}
						}
					},
					Poll::Ready(Err(oneshot::Canceled)) => {
						peer.request.take();
						trace!(
							target: "sync",
							"Request to peer {:?} failed due to oneshot being canceled.",
							id,
						);
						self.behaviour.disconnect_peer(id, HARDCODED_PEERSETS_SYNC);
					},
					Poll::Pending => {},
				}
			}
		}
		for (id, req, protobuf_response) in finished_block_requests {
			let ev = self.on_block_response(id, req, protobuf_response);
			self.pending_messages.push_back(ev);
		}
		for (id, protobuf_response) in finished_state_requests {
			let ev = self.on_state_response(id, protobuf_response);
			self.pending_messages.push_back(ev);
		}
		for (id, response) in finished_warp_sync_requests {
			let ev = self.on_warp_sync_response(id, EncodedProof(response));
			self.pending_messages.push_back(ev);
		}

		while let Poll::Ready(Some(())) = self.tick_timeout.poll_next_unpin(cx) {
			self.tick();
		}

		for (id, request) in self.sync.block_requests() {
			let event = prepare_block_request(&mut self.peers, id.clone(), request);
			self.pending_messages.push_back(event);
		}
		if let Some((id, request)) = self.sync.state_request() {
			let event = prepare_state_request(&mut self.peers, id, request);
			self.pending_messages.push_back(event);
		}
		for (id, request) in self.sync.justification_requests() {
			let event = prepare_block_request(&mut self.peers, id, request);
			self.pending_messages.push_back(event);
		}
		if let Some((id, request)) = self.sync.warp_sync_request() {
			let event = prepare_warp_sync_request(&mut self.peers, id, request);
			self.pending_messages.push_back(event);
		}

		// Check if there is any block announcement validation finished.
		while let Poll::Ready(result) = self.sync.poll_block_announce_validation(cx) {
			match self.process_block_announce_validation_result(result) {
				CustomMessageOutcome::None => {},
				outcome => self.pending_messages.push_back(outcome),
			}
		}

		if let Some(message) = self.pending_messages.pop_front() {
			return Poll::Ready(NetworkBehaviourAction::GenerateEvent(message));
		}

		let event = match self.behaviour.poll(cx, params) {
			Poll::Pending => return Poll::Pending,
			Poll::Ready(NetworkBehaviourAction::GenerateEvent(ev)) => ev,
			Poll::Ready(NetworkBehaviourAction::DialAddress { address }) =>
				return Poll::Ready(NetworkBehaviourAction::DialAddress { address }),
			Poll::Ready(NetworkBehaviourAction::DialPeer { peer_id, condition }) =>
				return Poll::Ready(NetworkBehaviourAction::DialPeer { peer_id, condition }),
			Poll::Ready(NetworkBehaviourAction::NotifyHandler { peer_id, handler, event }) =>
				return Poll::Ready(NetworkBehaviourAction::NotifyHandler { peer_id, handler, event }),
			Poll::Ready(NetworkBehaviourAction::ReportObservedAddr { address, score }) =>
				return Poll::Ready(NetworkBehaviourAction::ReportObservedAddr { address, score }),
		};

		let outcome = match event {
			NotificationsOut::CustomProtocolOpen {
				peer_id, set_id, received_handshake, notifications_sink, negotiated_fallback
			} => {
				// Set number 0 is hardcoded the default set of peers we sync from.
				if set_id == HARDCODED_PEERSETS_SYNC {
					debug_assert!(negotiated_fallback.is_none());

					// `received_handshake` can be either a `Status` message if received from the
					// legacy substream ,or a `BlockAnnouncesHandshake` if received from the block
					// announces substream.
					match <Message<B> as DecodeAll>::decode_all(&mut &received_handshake[..]) {
						Ok(GenericMessage::Status(handshake)) => {
							let handshake = BlockAnnouncesHandshake {
								roles: handshake.roles,
								best_number: handshake.best_number,
								best_hash: handshake.best_hash,
								genesis_hash: handshake.genesis_hash,
							};

							if self.on_sync_peer_connected(peer_id.clone(), handshake).is_ok() {
								CustomMessageOutcome::SyncConnected(peer_id)
							} else {
								CustomMessageOutcome::None
							}
						},
						Ok(msg) => {
							debug!(
								target: "sync",
								"Expected Status message from {}, but got {:?}",
								peer_id,
								msg,
							);
							self.peerset_handle.report_peer(peer_id, rep::BAD_MESSAGE);
							CustomMessageOutcome::None
						}
						Err(err) => {
							match <BlockAnnouncesHandshake<B> as DecodeAll>::decode_all(&mut &received_handshake[..]) {
								Ok(handshake) => {
									if self.on_sync_peer_connected(peer_id.clone(), handshake).is_ok() {
										CustomMessageOutcome::SyncConnected(peer_id)
									} else {
										CustomMessageOutcome::None
									}
								}
								Err(err2) => {
									debug!(
										target: "sync",
										"Couldn't decode handshake sent by {}: {:?}: {} & {}",
										peer_id,
										received_handshake,
										err,
										err2,
									);
									self.peerset_handle.report_peer(peer_id, rep::BAD_MESSAGE);
									CustomMessageOutcome::None
								}
							}
						}
					}

				} else {
					match (message::Roles::decode_all(&received_handshake[..]), self.peers.get(&peer_id)) {
						(Ok(roles), _) =>
							CustomMessageOutcome::NotificationStreamOpened {
								remote: peer_id,
								protocol: self.notification_protocols[usize::from(set_id) - NUM_HARDCODED_PEERSETS].clone(),
								negotiated_fallback,
								roles,
								notifications_sink,
							},
						(Err(_), Some(peer)) if received_handshake.is_empty() => {
							// As a convenience, we allow opening substreams for "external"
							// notification protocols with an empty handshake. This fetches the
							// roles from the locally-known roles.
							// TODO: remove this after https://github.com/paritytech/substrate/issues/5685
							CustomMessageOutcome::NotificationStreamOpened {
								remote: peer_id,
								protocol: self.notification_protocols[usize::from(set_id) - NUM_HARDCODED_PEERSETS].clone(),
								negotiated_fallback,
								roles: peer.info.roles,
								notifications_sink,
							}
						},
						(Err(err), _) => {
							debug!(target: "sync", "Failed to parse remote handshake: {}", err);
							self.bad_handshake_substreams.insert((peer_id.clone(), set_id));
							self.behaviour.disconnect_peer(&peer_id, set_id);
							self.peerset_handle.report_peer(peer_id, rep::BAD_MESSAGE);
							CustomMessageOutcome::None
						}
					}
				}
			}
			NotificationsOut::CustomProtocolReplaced { peer_id, notifications_sink, set_id } => {
				if set_id == HARDCODED_PEERSETS_SYNC {
					CustomMessageOutcome::None
				} else if self.bad_handshake_substreams.contains(&(peer_id.clone(), set_id)) {
					CustomMessageOutcome::None
				} else {
					CustomMessageOutcome::NotificationStreamReplaced {
						remote: peer_id,
						protocol: self.notification_protocols[usize::from(set_id) - NUM_HARDCODED_PEERSETS].clone(),
						notifications_sink,
					}
				}
			},
			NotificationsOut::CustomProtocolClosed { peer_id, set_id } => {
				// Set number 0 is hardcoded the default set of peers we sync from.
				if set_id == HARDCODED_PEERSETS_SYNC {
					if self.on_sync_peer_disconnected(peer_id.clone()).is_ok() {
						CustomMessageOutcome::SyncDisconnected(peer_id)
					} else {
						log::trace!(
							target: "sync",
							"Disconnected peer which had earlier been refused by on_sync_peer_connected {}",
							peer_id
						);
						CustomMessageOutcome::None
					}
				} else if self.bad_handshake_substreams.remove(&(peer_id.clone(), set_id)) {
					// The substream that has just been closed had been opened with a bad
					// handshake. The outer layers have never received an opening event about this
					// substream, and consequently shouldn't receive a closing event either.
					CustomMessageOutcome::None
				} else {
					CustomMessageOutcome::NotificationStreamClosed {
						remote: peer_id,
						protocol: self.notification_protocols[usize::from(set_id) - NUM_HARDCODED_PEERSETS].clone(),
					}
				}
			},
			NotificationsOut::Notification { peer_id, set_id, message } =>
				match set_id {
					HARDCODED_PEERSETS_SYNC if self.peers.contains_key(&peer_id) => {
						if let Ok(announce) = message::BlockAnnounce::decode(&mut message.as_ref()) {
							self.push_block_announce_validation(peer_id, announce);

							// Make sure that the newly added block announce validation future was
							// polled once to be registered in the task.
							if let Poll::Ready(res) = self.sync.poll_block_announce_validation(cx) {
								self.process_block_announce_validation_result(res)
							} else {
								CustomMessageOutcome::None
							}
						} else {
							warn!(target: "sub-libp2p", "Failed to decode block announce");
							CustomMessageOutcome::None
						}
					}
					HARDCODED_PEERSETS_SYNC => {
						trace!(
							target: "sync",
							"Received sync for peer earlier refused by sync layer: {}",
							peer_id
						);
						CustomMessageOutcome::None
					}
					_ if self.bad_handshake_substreams.contains(&(peer_id.clone(), set_id)) => {
						CustomMessageOutcome::None
					}
					_ => {
						let protocol_name = self.notification_protocols[usize::from(set_id) - NUM_HARDCODED_PEERSETS].clone();
						CustomMessageOutcome::NotificationsReceived {
							remote: peer_id,
							messages: vec![(protocol_name, message.freeze())],
						}
					}
				}
		};

		if !matches!(outcome, CustomMessageOutcome::<B>::None) {
			return Poll::Ready(NetworkBehaviourAction::GenerateEvent(outcome));
		}

		if let Some(message) = self.pending_messages.pop_front() {
			return Poll::Ready(NetworkBehaviourAction::GenerateEvent(message));
		}

		// This block can only be reached if an event was pulled from the behaviour and that
		// resulted in `CustomMessageOutcome::None`. Since there might be another pending
		// message from the behaviour, the task is scheduled again.
		cx.waker().wake_by_ref();
		Poll::Pending
	}

	fn inject_addr_reach_failure(
		&mut self,
		peer_id: Option<&PeerId>,
		addr: &Multiaddr,
		error: &dyn std::error::Error
	) {
		self.behaviour.inject_addr_reach_failure(peer_id, addr, error)
	}

	fn inject_dial_failure(&mut self, peer_id: &PeerId) {
		self.behaviour.inject_dial_failure(peer_id)
	}

	fn inject_new_listener(&mut self, id: ListenerId) {
		self.behaviour.inject_new_listener(id)
	}

	fn inject_new_listen_addr(&mut self, id: ListenerId, addr: &Multiaddr) {
		self.behaviour.inject_new_listen_addr(id, addr)
	}

	fn inject_expired_listen_addr(&mut self, id: ListenerId, addr: &Multiaddr) {
		self.behaviour.inject_expired_listen_addr(id, addr)
	}

	fn inject_new_external_addr(&mut self, addr: &Multiaddr) {
		self.behaviour.inject_new_external_addr(addr)
	}

	fn inject_expired_external_addr(&mut self, addr: &Multiaddr) {
		self.behaviour.inject_expired_external_addr(addr)
	}

	fn inject_listener_error(&mut self, id: ListenerId, err: &(dyn std::error::Error + 'static)) {
		self.behaviour.inject_listener_error(id, err);
	}

	fn inject_listener_closed(&mut self, id: ListenerId, reason: Result<(), &io::Error>) {
		self.behaviour.inject_listener_closed(id, reason);
	}
}<|MERGE_RESOLUTION|>--- conflicted
+++ resolved
@@ -230,10 +230,6 @@
 		} else {
 			match self.sync_mode {
 				config::SyncMode::Full => sync::SyncMode::Full,
-<<<<<<< HEAD
-				config::SyncMode::Fast { skip_proofs } => sync::SyncMode::LightState { skip_proofs },
-				config::SyncMode::Warp => sync::SyncMode::Warp
-=======
 				config::SyncMode::Fast {
 					skip_proofs,
 					storage_chain_mode,
@@ -241,7 +237,7 @@
 					skip_proofs,
 					storage_chain_mode
 				},
->>>>>>> 02fe8351
+				config::SyncMode::Warp => sync::SyncMode::Warp
 			}
 		}
 	}
