// This file is part of Substrate.

// Copyright (C) 2017-2021 Parity Technologies (UK) Ltd.
// SPDX-License-Identifier: GPL-3.0-or-later WITH Classpath-exception-2.0

// This program is free software: you can redistribute it and/or modify
// it under the terms of the GNU General Public License as published by
// the Free Software Foundation, either version 3 of the License, or
// (at your option) any later version.

// This program is distributed in the hope that it will be useful,
// but WITHOUT ANY WARRANTY; without even the implied warranty of
// MERCHANTABILITY or FITNESS FOR A PARTICULAR PURPOSE. See the
// GNU General Public License for more details.

// You should have received a copy of the GNU General Public License
// along with this program. If not, see <https://www.gnu.org/licenses/>.

//! Contains the state of the chain synchronization process
//!
//! At any given point in time, a running node tries as much as possible to be at the head of the
//! chain. This module handles the logic of which blocks to request from remotes, and processing
//! responses. It yields blocks to check and potentially move to the database.
//!
//! # Usage
//!
//! The `ChainSync` struct maintains the state of the block requests. Whenever something happens on
//! the network, or whenever a block has been successfully verified, call the appropriate method in
//! order to update it.
//!

use codec::Encode;
use blocks::BlockCollection;
use state::StateSync;
use warp::{WarpSync, WarpSyncProvider, WarpProofRequest};
use sp_blockchain::{Error as ClientError, HeaderMetadata};
use sp_consensus::{BlockOrigin, BlockStatus,
	block_validation::{BlockAnnounceValidator, Validation},
	import_queue::{IncomingBlock, BlockImportResult, BlockImportError}
};
use crate::protocol::message::{
	self, BlockAnnounce, BlockAttributes, BlockRequest, BlockResponse,
};
use crate::schema::v1::{StateResponse, StateRequest};
use either::Either;
use extra_requests::ExtraRequests;
use libp2p::PeerId;
use log::{debug, trace, warn, info, error};
use sp_runtime::{
	EncodedJustification, Justifications,
	generic::BlockId,
	traits::{
		Block as BlockT, Header as HeaderT, NumberFor, Zero, One, CheckedSub, SaturatedConversion,
		Hash, HashFor,
	},
};
use sp_arithmetic::traits::Saturating;
use std::{
	fmt, ops::Range, collections::{HashMap, hash_map::Entry, HashSet}, sync::Arc, pin::Pin,
};
use futures::{task::Poll, Future, stream::FuturesUnordered, FutureExt, StreamExt};

mod blocks;
mod extra_requests;
mod state;
mod warp;

/// Maximum blocks to request in a single packet.
const MAX_BLOCKS_TO_REQUEST: usize = 128;

/// Maximum blocks to store in the import queue.
const MAX_IMPORTING_BLOCKS: usize = 2048;

/// Maximum blocks to download ahead of any gap.
const MAX_DOWNLOAD_AHEAD: u32 = 2048;

/// Maximum blocks to look backwards. The gap is the difference between the highest block and the
/// common block of a node.
const MAX_BLOCKS_TO_LOOK_BACKWARDS: u32 = MAX_DOWNLOAD_AHEAD / 2;

/// Maximum number of concurrent block announce validations.
///
/// If the queue reaches the maximum, we drop any new block
/// announcements.
const MAX_CONCURRENT_BLOCK_ANNOUNCE_VALIDATIONS: usize = 256;

/// Maximum number of concurrent block announce validations per peer.
///
/// See [`MAX_CONCURRENT_BLOCK_ANNOUNCE_VALIDATIONS`] for more information.
const MAX_CONCURRENT_BLOCK_ANNOUNCE_VALIDATIONS_PER_PEER: usize = 4;

/// Pick the state to sync as the latest finalized number minus this.
const STATE_SYNC_FINALITY_THRESHOLD: u32 = 8;

/// We use a heuristic that with a high likelihood, by the time
/// `MAJOR_SYNC_BLOCKS` have been imported we'll be on the same
/// chain as (or at least closer to) the peer so we want to delay
/// the ancestor search to not waste time doing that when we are
/// so far behind.
const MAJOR_SYNC_BLOCKS: u8 = 5;

mod rep {
	use sc_peerset::ReputationChange as Rep;
	/// Reputation change when a peer sent us a message that led to a
	/// database read error.
	pub const BLOCKCHAIN_READ_ERROR: Rep = Rep::new(-(1 << 16), "DB Error");

	/// Reputation change when a peer sent us a status message with a different
	/// genesis than us.
	pub const GENESIS_MISMATCH: Rep = Rep::new(i32::MIN, "Genesis mismatch");

	/// Reputation change for peers which send us a block with an incomplete header.
	pub const INCOMPLETE_HEADER: Rep = Rep::new(-(1 << 20), "Incomplete header");

	/// Reputation change for peers which send us a block which we fail to verify.
	pub const VERIFICATION_FAIL: Rep = Rep::new(-(1 << 29), "Block verification failed");

	/// Reputation change for peers which send us a known bad block.
	pub const BAD_BLOCK: Rep = Rep::new(-(1 << 29), "Bad block");

	/// Peer did not provide us with advertised block data.
	pub const NO_BLOCK: Rep = Rep::new(-(1 << 29), "No requested block data");

	/// Reputation change for peers which send us non-requested block data.
	pub const NOT_REQUESTED: Rep = Rep::new(-(1 << 29), "Not requested block data");

	/// Reputation change for peers which send us a block with bad justifications.
	pub const BAD_JUSTIFICATION: Rep = Rep::new(-(1 << 16), "Bad justification");

	/// Reputation change when a peer sent us invlid ancestry result.
	pub const UNKNOWN_ANCESTOR:Rep = Rep::new(-(1 << 16), "DB Error");

	/// Peer response data does not have requested bits.
	pub const BAD_RESPONSE: Rep = Rep::new(-(1 << 12), "Incomplete response");
}

enum PendingRequests {
	Some(HashSet<PeerId>),
	All,
}

impl PendingRequests {
	fn add(&mut self, id: &PeerId) {
		match self {
			PendingRequests::Some(set) => {
				set.insert(id.clone());
			}
			PendingRequests::All => {},
		}
	}

	fn take(&mut self) -> PendingRequests {
		std::mem::take(self)
	}

	fn set_all(&mut self) {
		*self = PendingRequests::All;
	}

	fn contains(&self, id: &PeerId) -> bool {
		match self {
			PendingRequests::Some(set) => set.contains(id),
			PendingRequests::All => true,
		}
	}

	fn is_empty(&self) -> bool {
		match self {
			PendingRequests::Some(set) => set.is_empty(),
			PendingRequests::All => false,
		}
	}
}

impl Default for PendingRequests {
	fn default() -> Self {
		PendingRequests::Some(HashSet::default())
	}
}

/// The main data structure which contains all the state for a chains
/// active syncing strategy.
pub struct ChainSync<B: BlockT> {
	/// Chain client.
	client: Arc<dyn crate::chain::Client<B>>,
	/// The active peers that we are using to sync and their PeerSync status
	peers: HashMap<PeerId, PeerSync<B>>,
	/// A `BlockCollection` of blocks that are being downloaded from peers
	blocks: BlockCollection<B>,
	/// The best block number in our queue of blocks to import
	best_queued_number: NumberFor<B>,
	/// The best block hash in our queue of blocks to import
	best_queued_hash: B::Hash,
	/// Current mode (full/light)
	mode: SyncMode,
	/// Any extra justification requests.
	extra_justifications: ExtraRequests<B>,
	/// A set of hashes of blocks that are being downloaded or have been
	/// downloaded and are queued for import.
	queue_blocks: HashSet<B::Hash>,
	/// Fork sync targets.
	fork_targets: HashMap<B::Hash, ForkTarget<B>>,
	/// A set of peers for which there might be potential block requests
	pending_requests: PendingRequests,
	/// A type to check incoming block announcements.
	block_announce_validator: Box<dyn BlockAnnounceValidator<B> + Send>,
	/// Maximum number of peers to ask the same blocks in parallel.
	max_parallel_downloads: u32,
	/// Total number of downloaded blocks.
	downloaded_blocks: usize,
	/// All block announcement that are currently being validated.
	block_announce_validation: FuturesUnordered<
		Pin<Box<dyn Future<Output = PreValidateBlockAnnounce<B::Header>> + Send>>
	>,
	/// Stats per peer about the number of concurrent block announce validations.
	block_announce_validation_per_peer_stats: HashMap<PeerId, usize>,
	/// State sync in progress, if any.
	state_sync: Option<StateSync<B>>,
	/// Warp sync in progress, if any.
	warp_sync: Option<WarpSync<B>>,
	/// Warp sync provider.
	warp_sync_provider: Option<Arc<dyn WarpSyncProvider<B>>>,
	/// Enable importing existing blocks. This is used used after the state download to
	/// catch up to the latest state while re-importing blocks.
	import_existing: bool,
}

/// All the data we have about a Peer that we are trying to sync with
#[derive(Debug, Clone)]
pub struct PeerSync<B: BlockT> {
	/// Peer id of this peer.
	pub peer_id: PeerId,
	/// The common number is the block number that is a common point of
	/// ancestry for both our chains (as far as we know).
	pub common_number: NumberFor<B>,
	/// The hash of the best block that we've seen for this peer.
	pub best_hash: B::Hash,
	/// The number of the best block that we've seen for this peer.
	pub best_number: NumberFor<B>,
	/// The state of syncing this peer is in for us, generally categories
	/// into `Available` or "busy" with something as defined by `PeerSyncState`.
	pub state: PeerSyncState<B>,
}

impl<B: BlockT> PeerSync<B> {
	/// Update the `common_number` iff `new_common > common_number`.
	fn update_common_number(&mut self, new_common: NumberFor<B>) {
		if self.common_number < new_common {
			trace!(
				target: "sync",
				"Updating peer {} common number from={} => to={}.",
				self.peer_id,
				self.common_number,
				new_common,
			);
			self.common_number = new_common;
		}
	}
}

/// The sync status of a peer we are trying to sync with
#[derive(Debug)]
pub struct PeerInfo<B: BlockT> {
	/// Their best block hash.
	pub best_hash: B::Hash,
	/// Their best block number.
	pub best_number: NumberFor<B>
}

struct ForkTarget<B: BlockT> {
	number: NumberFor<B>,
	parent_hash: Option<B::Hash>,
	peers: HashSet<PeerId>,
}

/// The state of syncing between a Peer and ourselves.
///
/// Generally two categories, "busy" or `Available`. If busy, the enum
/// defines what we are busy with.
#[derive(Copy, Clone, Eq, PartialEq, Debug)]
pub enum PeerSyncState<B: BlockT> {
	/// Available for sync requests.
	Available,
	/// Searching for ancestors the Peer has in common with us.
	AncestorSearch {
		start: NumberFor<B>,
		current: NumberFor<B>,
		state: AncestorSearchState<B>,
	},
	/// Actively downloading new blocks, starting from the given Number.
	DownloadingNew(NumberFor<B>),
	/// Downloading a stale block with given Hash. Stale means that it is a
	/// block with a number that is lower than our best number. It might be
	/// from a fork and not necessarily already imported.
	DownloadingStale(B::Hash),
	/// Downloading justification for given block hash.
	DownloadingJustification(B::Hash),
	/// Downloading state.
	DownloadingState,
	/// Downloading warp proof.
	DownloadingWarpProof,
}

impl<B: BlockT> PeerSyncState<B> {
	pub fn is_available(&self) -> bool {
		matches!(self, Self::Available)
	}
}

/// Reported sync state.
#[derive(Clone, Eq, PartialEq, Debug)]
pub enum SyncState {
	/// Initial sync is complete, keep-up sync is active.
	Idle,
	/// Actively catching up with the chain.
	Downloading
}

/// Reported state download progress.
#[derive(Clone, Eq, PartialEq, Debug)]
pub struct StateDownloadProgress {
	/// Estimated download percentage.
	pub percentage: u32,
	/// Total state size in bytes downloaded so far.
	pub size: u64,
}


/// Reported warp sync phase.
#[derive(Clone, Eq, PartialEq, Debug)]
pub enum WarpSyncPhase {
	/// Waiting for peers to connect.
	AwaitingPeers,
	/// Downloading and verifying grandpa warp proofs.
	DownloadingWarpProofs,
	/// Downloading state data.
	DownloadingState,
	/// Importing state.
	ImportingState,
}

impl fmt::Display for WarpSyncPhase {
	fn fmt(&self, f: &mut fmt::Formatter) -> fmt::Result {
		match self {
			WarpSyncPhase::AwaitingPeers => write!(f, "Waiting for peers"),
			WarpSyncPhase::DownloadingWarpProofs => write!(f, "Downloading finality proofs"),
			WarpSyncPhase::DownloadingState => write!(f, "Downloading state"),
			WarpSyncPhase::ImportingState => write!(f, "Importing state"),
		}
	}
}

/// Reported warp sync progress.
#[derive(Clone, Eq, PartialEq, Debug)]
pub struct WarpSyncProgress {
	/// Estimated download percentage.
	pub phase: WarpSyncPhase,
	/// Total bytes downloaded so far.
	pub total_bytes: u64,
}

/// Syncing status and statistics.
#[derive(Clone)]
pub struct Status<B: BlockT> {
	/// Current global sync state.
	pub state: SyncState,
	/// Target sync block number.
	pub best_seen_block: Option<NumberFor<B>>,
	/// Number of peers participating in syncing.
	pub num_peers: u32,
	/// Number of blocks queued for import
	pub queued_blocks: u32,
	/// State sync status in progress, if any.
	pub state_sync: Option<StateDownloadProgress>,
	/// Warp sync in progress, if any.
	pub warp_sync: Option<WarpSyncProgress>,
}

/// A peer did not behave as expected and should be reported.
#[derive(Debug, Clone, PartialEq, Eq)]
pub struct BadPeer(pub PeerId, pub sc_peerset::ReputationChange);

impl fmt::Display for BadPeer {
	fn fmt(&self, f: &mut fmt::Formatter) -> fmt::Result {
		write!(f, "Bad peer {}; Reputation change: {:?}", self.0, self.1)
	}
}

impl std::error::Error for BadPeer {}

/// Result of [`ChainSync::on_block_data`].
#[derive(Debug, Clone, PartialEq, Eq)]
pub enum OnBlockData<B: BlockT> {
	/// The block should be imported.
	Import(BlockOrigin, Vec<IncomingBlock<B>>),
	/// A new block request needs to be made to the given peer.
	Request(PeerId, BlockRequest<B>),
}

impl<B: BlockT> OnBlockData<B> {
	/// Returns `self` as request.
	#[cfg(test)]
	fn into_request(self) -> Option<(PeerId, BlockRequest<B>)> {
		if let Self::Request(peer, req) = self {
			Some((peer, req))
		} else {
			None
		}
	}
}

/// Result of [`ChainSync::on_state_data`].
#[derive(Debug)]
pub enum OnStateData<B: BlockT> {
	/// The block and state that should be imported.
	Import(BlockOrigin, IncomingBlock<B>),
	/// A new state request needs to be made to the given peer.
	Request(PeerId, StateRequest)
}

/// Result of [`ChainSync::on_warp_sync_data`].
#[derive(Debug)]
pub enum OnWarpSyncData<B: BlockT> {
	/// Warp proof request is issued.
	WarpProofRequest(PeerId, warp::WarpProofRequest<B>),
	/// A new state request needs to be made to the given peer.
	StateRequest(PeerId, StateRequest)
}

/// Result of [`ChainSync::poll_block_announce_validation`].
#[derive(Debug, Clone, PartialEq, Eq)]
pub enum PollBlockAnnounceValidation<H> {
	/// The announcement failed at validation.
	///
	/// The peer reputation should be decreased.
	Failure {
		/// Who sent the processed block announcement?
		who: PeerId,
		/// Should the peer be disconnected?
		disconnect: bool,
	},
	/// The announcement does not require further handling.
	Nothing {
		/// Who sent the processed block announcement?
		who: PeerId,
		/// Was this their new best block?
		is_best: bool,
		/// The announcement.
		announce: BlockAnnounce<H>,
	},
	/// The announcement header should be imported.
	ImportHeader {
		/// Who sent the processed block announcement?
		who: PeerId,
		/// Was this their new best block?
		is_best: bool,
		/// The announcement.
		announce: BlockAnnounce<H>,
	},
	/// The block announcement should be skipped.
	Skip,
}

/// Result of [`ChainSync::block_announce_validation`].
#[derive(Debug, Clone, PartialEq, Eq)]
enum PreValidateBlockAnnounce<H> {
	/// The announcement failed at validation.
	///
	/// The peer reputation should be decreased.
	Failure {
		/// Who sent the processed block announcement?
		who: PeerId,
		/// Should the peer be disconnected?
		disconnect: bool,
	},
	/// The pre-validation was sucessful and the announcement should be
	/// further processed.
	Process {
		/// Is this the new best block of the peer?
		is_new_best: bool,
		/// The id of the peer that send us the announcement.
		who: PeerId,
		/// The announcement.
		announce: BlockAnnounce<H>,
	},
	/// The announcement validation returned an error.
	///
	/// An error means that *this* node failed to validate it because some internal error happened.
	/// If the block announcement was invalid, [`Self::Failure`] is the correct variant to express
	/// this.
	Error {
		who: PeerId,
	},
	/// The block announcement should be skipped.
	///
	/// This should *only* be returned when there wasn't a slot registered
	/// for this block announcement validation.
	Skip,
}

/// Result of [`ChainSync::on_block_justification`].
#[derive(Debug, Clone, PartialEq, Eq)]
pub enum OnBlockJustification<B: BlockT> {
	/// The justification needs no further handling.
	Nothing,
	/// The justification should be imported.
	Import {
		peer: PeerId,
		hash: B::Hash,
		number: NumberFor<B>,
		justifications: Justifications
	}
}


/// Operation mode.
#[derive(Debug, PartialEq, Eq)]
pub enum SyncMode {
	// Sync headers only
	Light,
	// Sync headers and block bodies
	Full,
	// Sync headers and the last finalied state
	LightState {
		storage_chain_mode: bool,
		skip_proofs: bool,
	},
	// GRANDPA warp sync mode.
	Warp,
}

/// Result of [`ChainSync::has_slot_for_block_announce_validation`].
enum HasSlotForBlockAnnounceValidation {
	/// Yes, there is a slot for the block announce validation.
	Yes,
	/// We reached the total maximum number of validation slots.
	TotalMaximumSlotsReached,
	/// We reached the maximum number of validation slots for the given peer.
	MaximumPeerSlotsReached,
}

impl<B: BlockT> ChainSync<B> {
	/// Create a new instance.
	pub fn new(
		mode: SyncMode,
		client: Arc<dyn crate::chain::Client<B>>,
		block_announce_validator: Box<dyn BlockAnnounceValidator<B> + Send>,
		max_parallel_downloads: u32,
		warp_sync_provider: Option<Arc<dyn WarpSyncProvider<B>>>,
	) -> Result<Self, ClientError> {
		let mut sync = ChainSync {
			client,
			peers: HashMap::new(),
			blocks: BlockCollection::new(),
			best_queued_hash: Default::default(),
			best_queued_number: Zero::zero(),
			extra_justifications: ExtraRequests::new("justification"),
			mode,
			queue_blocks: Default::default(),
			fork_targets: Default::default(),
			pending_requests: Default::default(),
			block_announce_validator,
			max_parallel_downloads,
			downloaded_blocks: 0,
			block_announce_validation: Default::default(),
			block_announce_validation_per_peer_stats: Default::default(),
			state_sync: None,
			warp_sync: None,
			warp_sync_provider,
			import_existing: false,
		};
		sync.reset_sync_start_point()?;
		Ok(sync)
	}

	fn required_block_attributes(&self) -> BlockAttributes {
		match self.mode {
			SyncMode::Full => BlockAttributes::HEADER | BlockAttributes::JUSTIFICATION | BlockAttributes::BODY,
			SyncMode::Light => BlockAttributes::HEADER | BlockAttributes::JUSTIFICATION,
<<<<<<< HEAD
			SyncMode::LightState { .. } | SyncMode::Warp =>
=======
			SyncMode::LightState { storage_chain_mode: false, .. } =>
>>>>>>> 02fe8351
				BlockAttributes::HEADER | BlockAttributes::JUSTIFICATION | BlockAttributes::BODY,
			SyncMode::LightState { storage_chain_mode: true, .. } =>
				BlockAttributes::HEADER | BlockAttributes::JUSTIFICATION | BlockAttributes::INDEXED_BODY,
		}
	}

	fn skip_execution(&self) -> bool {
		match self.mode {
			SyncMode::Full => false,
			SyncMode::Light => true,
			SyncMode::LightState { .. } => true,
			SyncMode::Warp  => true,
		}
	}

	/// Returns the state of the sync of the given peer.
	///
	/// Returns `None` if the peer is unknown.
	pub fn peer_info(&self, who: &PeerId) -> Option<PeerInfo<B>> {
		self.peers.get(who).map(|p| PeerInfo { best_hash: p.best_hash, best_number: p.best_number })
	}

	/// Returns the current sync status.
	pub fn status(&self) -> Status<B> {
		let best_seen = self.peers.values().map(|p| p.best_number).max();
		let sync_state =
			if let Some(n) = best_seen {
				// A chain is classified as downloading if the provided best block is
				// more than `MAJOR_SYNC_BLOCKS` behind the best queued block.
				if n > self.best_queued_number && n - self.best_queued_number > MAJOR_SYNC_BLOCKS.into() {
					SyncState::Downloading
				} else {
					SyncState::Idle
				}
			} else {
				SyncState::Idle
			};

		let warp_sync_progress = match (&self.warp_sync, &self.mode) {
			(None, SyncMode::Warp) => Some(WarpSyncProgress {
				phase: WarpSyncPhase::AwaitingPeers,
				total_bytes: 0
			}),
			(Some(sync), _) => Some(sync.progress()),
			_ => None,
		};
		Status {
			state: sync_state,
			best_seen_block: best_seen,
			num_peers: self.peers.len() as u32,
			queued_blocks: self.queue_blocks.len() as u32,
			state_sync: self.state_sync.as_ref().map(|s| s.progress()),
			warp_sync: warp_sync_progress,
		}
	}

	/// Number of active forks requests. This includes
	/// requests that are pending or could be issued right away.
	pub fn num_sync_requests(&self) -> usize {
		self.fork_targets.values().filter(|f| f.number <= self.best_queued_number).count()
	}

	/// Number of downloaded blocks.
	pub fn num_downloaded_blocks(&self) -> usize {
		self.downloaded_blocks
	}

	/// Handle a new connected peer.
	///
	/// Call this method whenever we connect to a new peer.
	pub fn new_peer(&mut self, who: PeerId, best_hash: B::Hash, best_number: NumberFor<B>)
		-> Result<Option<BlockRequest<B>>, BadPeer>
	{
		// There is nothing sync can get from the node that has no blockchain data.
		match self.block_status(&best_hash) {
			Err(e) => {
				debug!(target:"sync", "Error reading blockchain: {:?}", e);
				Err(BadPeer(who, rep::BLOCKCHAIN_READ_ERROR))
			}
			Ok(BlockStatus::KnownBad) => {
				info!("💔 New peer with known bad best block {} ({}).", best_hash, best_number);
				Err(BadPeer(who, rep::BAD_BLOCK))
			}
			Ok(BlockStatus::Unknown) => {
				if best_number.is_zero() {
					info!("💔 New peer with unknown genesis hash {} ({}).", best_hash, best_number);
					return Err(BadPeer(who, rep::GENESIS_MISMATCH));
				}
				// If there are more than `MAJOR_SYNC_BLOCKS` in the import queue then we have
				// enough to do in the import queue that it's not worth kicking off
				// an ancestor search, which is what we do in the next match case below.
				if self.queue_blocks.len() > MAJOR_SYNC_BLOCKS.into() {
					debug!(
						target:"sync",
						"New peer with unknown best hash {} ({}), assuming common block.",
						self.best_queued_hash,
						self.best_queued_number
					);
					self.peers.insert(who.clone(), PeerSync {
						peer_id: who,
						common_number: self.best_queued_number,
						best_hash,
						best_number,
						state: PeerSyncState::Available,
					});
					return Ok(None)
				}

				if let SyncMode::Warp = &self.mode {
					// TODO: wait for 3 peers
					if self.warp_sync.is_none() {
						log::debug!(target: "sync", "Starting warp state sync.");
						if let Some(provider) = &self.warp_sync_provider {
							self.warp_sync = Some(WarpSync::new(self.client.clone(), provider.clone()));
						}
					}
				}
				// If we are at genesis, just start downloading.
				let (state, req) = if self.best_queued_number.is_zero() {
					debug!(
						target:"sync",
						"New peer with best hash {} ({}).",
						best_hash,
						best_number,
					);

					(PeerSyncState::Available, None)
				} else {
					let common_best = std::cmp::min(self.best_queued_number, best_number);

					debug!(
						target:"sync",
						"New peer with unknown best hash {} ({}), searching for common ancestor.",
						best_hash,
						best_number
					);

					(
						PeerSyncState::AncestorSearch {
							current: common_best,
							start: self.best_queued_number,
							state: AncestorSearchState::ExponentialBackoff(One::one()),
						},
						Some(ancestry_request::<B>(common_best))
					)
				};

				self.pending_requests.add(&who);
				self.peers.insert(who.clone(), PeerSync {
					peer_id: who,
					common_number: Zero::zero(),
					best_hash,
					best_number,
					state,
				});

				Ok(req)
			}
			Ok(BlockStatus::Queued) | Ok(BlockStatus::InChainWithState) | Ok(BlockStatus::InChainPruned) => {
				debug!(
					target: "sync",
					"New peer with known best hash {} ({}).",
					best_hash,
					best_number,
				);
				self.peers.insert(who.clone(), PeerSync {
					peer_id: who.clone(),
					common_number: std::cmp::min(self.best_queued_number, best_number),
					best_hash,
					best_number,
					state: PeerSyncState::Available,
				});
				self.pending_requests.add(&who);
				Ok(None)
			}
		}
	}

	/// Signal that a new best block has been imported.
	/// `ChainSync` state with that information.
	pub fn update_chain_info(&mut self, best_hash: &B::Hash, best_number: NumberFor<B>) {
		self.on_block_queued(best_hash, best_number);
	}

	/// Schedule a justification request for the given block.
	pub fn request_justification(&mut self, hash: &B::Hash, number: NumberFor<B>) {
		let client = &self.client;
		self.extra_justifications.schedule((*hash, number), |base, block| {
			is_descendent_of(&**client, base, block)
		})
	}

	/// Clear all pending justification requests.
	pub fn clear_justification_requests(&mut self) {
		self.extra_justifications.reset();
	}

	/// Request syncing for the given block from given set of peers.
	// The implementation is similar to on_block_announce with unknown parent hash.
	pub fn set_sync_fork_request(
		&mut self,
		mut peers: Vec<PeerId>,
		hash: &B::Hash,
		number: NumberFor<B>,
	) {
		if peers.is_empty() {
			peers = self.peers.iter()
				// Only request blocks from peers who are ahead or on a par.
				.filter(|(_, peer)| peer.best_number >= number)
				.map(|(id, _)| id.clone())
				.collect();

			debug!(
				target: "sync",
				"Explicit sync request for block {:?} with no peers specified. \
				Syncing from these peers {:?} instead.",
				hash, peers,
			);
		} else {
			debug!(target: "sync", "Explicit sync request for block {:?} with {:?}", hash, peers);
		}

		if self.is_known(&hash) {
			debug!(target: "sync", "Refusing to sync known hash {:?}", hash);
			return;
		}

		trace!(target: "sync", "Downloading requested old fork {:?}", hash);
		for peer_id in &peers {
			if let Some(peer) = self.peers.get_mut(peer_id) {
				if let PeerSyncState::AncestorSearch {..} = peer.state {
					continue;
				}

				if number > peer.best_number {
					peer.best_number = number;
					peer.best_hash = *hash;
				}
				self.pending_requests.add(peer_id);
			}
		}

		self.fork_targets
			.entry(hash.clone())
			.or_insert_with(|| ForkTarget {
				number,
				peers: Default::default(),
				parent_hash: None,
			})
			.peers.extend(peers);
	}

	/// Get an iterator over all scheduled justification requests.
	pub fn justification_requests(&mut self) -> impl Iterator<Item = (PeerId, BlockRequest<B>)> + '_ {
		let peers = &mut self.peers;
		let mut matcher = self.extra_justifications.matcher();
		std::iter::from_fn(move || {
			if let Some((peer, request)) = matcher.next(&peers) {
				peers.get_mut(&peer)
					.expect("`Matcher::next` guarantees the `PeerId` comes from the given peers; qed")
					.state = PeerSyncState::DownloadingJustification(request.0);
				let req = message::generic::BlockRequest {
					id: 0,
					fields: BlockAttributes::JUSTIFICATION,
					from: message::FromBlock::Hash(request.0),
					to: None,
					direction: message::Direction::Ascending,
					max: Some(1)
				};
				Some((peer, req))
			} else {
				None
			}
		})
	}

	/// Get an iterator over all block requests of all peers.
	pub fn block_requests(&mut self) -> impl Iterator<Item = (&PeerId, BlockRequest<B>)> + '_ {
		if self.pending_requests.is_empty() || self.state_sync.is_some() || self.warp_sync.is_some() {
			return Either::Left(std::iter::empty())
		}
		if self.queue_blocks.len() > MAX_IMPORTING_BLOCKS {
			trace!(target: "sync", "Too many blocks in the queue.");
			return Either::Left(std::iter::empty())
		}
		let major_sync = self.status().state == SyncState::Downloading;
		let attrs = self.required_block_attributes();
		let blocks = &mut self.blocks;
		let fork_targets = &mut self.fork_targets;
		let last_finalized = std::cmp::min(self.best_queued_number, self.client.info().finalized_number);
		let best_queued = self.best_queued_number;
		let client = &self.client;
		let queue = &self.queue_blocks;
		let pending_requests = self.pending_requests.take();
		let max_parallel = if major_sync { 1 } else { self.max_parallel_downloads };
		let iter = self.peers.iter_mut().filter_map(move |(id, peer)| {
			if !peer.state.is_available() || !pending_requests.contains(id) {
				return None
			}

			// If our best queued is more than `MAX_BLOCKS_TO_LOOK_BACKWARDS` blocks away from the
			// common number, the peer best number is higher than our best queued and the common
			// number is smaller than the last finalized block number, we should do an ancestor
			// search to find a better common block. If the queue is full we wait till all blocks are
			// imported though.
			if best_queued.saturating_sub(peer.common_number) > MAX_BLOCKS_TO_LOOK_BACKWARDS.into()
				&& best_queued < peer.best_number && peer.common_number < last_finalized
				&& queue.len() <= MAJOR_SYNC_BLOCKS.into()
			{
				trace!(
					target: "sync",
					"Peer {:?} common block {} too far behind of our best {}. Starting ancestry search.",
					id,
					peer.common_number,
					best_queued,
				);
				let current = std::cmp::min(peer.best_number, best_queued);
				peer.state = PeerSyncState::AncestorSearch {
					current,
					start: best_queued,
					state: AncestorSearchState::ExponentialBackoff(One::one()),
				};
				Some((id, ancestry_request::<B>(current)))
			} else if let Some((range, req)) = peer_block_request(
				id,
				peer,
				blocks,
				attrs,
				max_parallel,
				last_finalized,
				best_queued,
			) {
				peer.state = PeerSyncState::DownloadingNew(range.start);
				trace!(
					target: "sync",
					"New block request for {}, (best:{}, common:{}) {:?}",
					id,
					peer.best_number,
					peer.common_number,
					req,
				);
				Some((id, req))
			} else if let Some((hash, req)) = fork_sync_request(
				id,
				fork_targets,
				best_queued,
				last_finalized,
				attrs,
				|hash| if queue.contains(hash) {
					BlockStatus::Queued
				} else {
					client.block_status(&BlockId::Hash(*hash)).unwrap_or(BlockStatus::Unknown)
				},
			) {
				trace!(target: "sync", "Downloading fork {:?} from {}", hash, id);
				peer.state = PeerSyncState::DownloadingStale(hash);
				Some((id, req))
			} else {
				None
			}
		});
		Either::Right(iter)
	}

	/// Get a state request, if any.
	pub fn state_request(&mut self) -> Option<(PeerId, StateRequest)> {
		if self.peers.iter().any(|(_, peer)| peer.state == PeerSyncState::DownloadingState) {
			// Only one pending state request is allowed.
			return None;
		}
		if let Some(sync) = &self.state_sync {
			if sync.is_complete() {
				return None;
			}
			for (id, peer) in self.peers.iter_mut() {
				if peer.state.is_available() && peer.common_number >= sync.target_block_num() {
					trace!(target: "sync", "New StateRequest for {}", id);
					peer.state = PeerSyncState::DownloadingState;
					let request = sync.next_request();
					return Some((id.clone(), request))
				}
			}
		}
		if let Some(sync) = &self.warp_sync {
			if sync.is_complete() {
				return None;
			}
			if let Some(request) = sync.next_state_request() {
				for (id, peer) in self.peers.iter_mut() {
					if peer.state.is_available() && peer.best_number >= sync.target_block_number() {
						trace!(target: "sync", "New StateRequest for {}", id);
						peer.state = PeerSyncState::DownloadingState;
						return Some((id.clone(), request))
					}
				}
			}
		}
		None
	}

	/// Get a warp sync request, if any.
	pub fn warp_sync_request(&mut self) -> Option<(PeerId, WarpProofRequest<B>)> {
		if self.peers.iter().any(|(_, peer)| peer.state == PeerSyncState::DownloadingWarpProof) {
			// Only one pending state request is allowed.
			return None;
		}
		if let Some(sync) = &self.warp_sync {
			if sync.is_complete() {
				return None;
			}
			if let Some(request) = sync.next_warp_poof_request() {
				for (id, peer) in self.peers.iter_mut() {
					if peer.state.is_available() && peer.best_number >= sync.target_block_number() {
						trace!(target: "sync", "New WarpProofRequest for {}", id);
						peer.state = PeerSyncState::DownloadingWarpProof;
						return Some((id.clone(), request))
					}
				}
			}
		}
		None
	}

	/// Handle a response from the remote to a block request that we made.
	///
	/// `request` must be the original request that triggered `response`.
	/// or `None` if data comes from the block announcement.
	///
	/// If this corresponds to a valid block, this outputs the block that
	/// must be imported in the import queue.
	pub fn on_block_data(
		&mut self,
		who: &PeerId,
		request: Option<BlockRequest<B>>,
		response: BlockResponse<B>
	) -> Result<OnBlockData<B>, BadPeer> {
		self.downloaded_blocks += response.blocks.len();
		let new_blocks: Vec<IncomingBlock<B>> =
			if let Some(peer) = self.peers.get_mut(who) {
				let mut blocks = response.blocks;
				if request.as_ref().map_or(false, |r| r.direction == message::Direction::Descending) {
					trace!(target: "sync", "Reversing incoming block list");
					blocks.reverse()
				}
				self.pending_requests.add(who);
				if let Some(request) = request {
					match &mut peer.state {
						PeerSyncState::DownloadingNew(start_block) => {
							self.blocks.clear_peer_download(who);
							let start_block = *start_block;
							peer.state = PeerSyncState::Available;
							validate_blocks::<B>(&blocks, who, Some(request))?;
							self.blocks.insert(start_block, blocks, who.clone());
							self.drain_blocks()
						}
						PeerSyncState::DownloadingStale(_) => {
							peer.state = PeerSyncState::Available;
							if blocks.is_empty() {
								debug!(target: "sync", "Empty block response from {}", who);
								return Err(BadPeer(who.clone(), rep::NO_BLOCK));
							}
							validate_blocks::<B>(&blocks, who, Some(request))?;
							blocks.into_iter().map(|b| {
								let justifications = b.justifications.or(
									legacy_justification_mapping(b.justification)
								);
								IncomingBlock {
									hash: b.hash,
									header: b.header,
									body: b.body,
									indexed_body: None,
									justifications,
									origin: Some(who.clone()),
									allow_missing_state: true,
									import_existing: self.import_existing,
									skip_execution: self.skip_execution(),
									state: None,
								}
							}).collect()
						}
						PeerSyncState::AncestorSearch { current, start, state } => {
							let matching_hash = match (blocks.get(0), self.client.hash(*current)) {
								(Some(block), Ok(maybe_our_block_hash)) => {
									trace!(
										target: "sync",
										"Got ancestry block #{} ({}) from peer {}",
										current,
										block.hash,
										who,
									);
									maybe_our_block_hash.filter(|x| x == &block.hash)
								},
								(None, _) => {
									debug!(
										target: "sync",
										"Invalid response when searching for ancestor from {}",
										who,
									);
									return Err(BadPeer(who.clone(), rep::UNKNOWN_ANCESTOR))
								},
								(_, Err(e)) => {
									info!(
										target: "sync",
										"❌ Error answering legitimate blockchain query: {:?}",
										e,
									);
									return Err(BadPeer(who.clone(), rep::BLOCKCHAIN_READ_ERROR))
								}
							};
							if matching_hash.is_some() {
								if *start < self.best_queued_number && self.best_queued_number <= peer.best_number {
									// We've made progress on this chain since the search was started.
									// Opportunistically set common number to updated number
									// instead of the one that started the search.
									peer.common_number = self.best_queued_number;
								}
								else if peer.common_number < *current {
									peer.common_number = *current;
								}
							}
							if matching_hash.is_none() && current.is_zero() {
								trace!(target:"sync", "Ancestry search: genesis mismatch for peer {}", who);
								return Err(BadPeer(who.clone(), rep::GENESIS_MISMATCH))
							}
							if let Some((next_state, next_num)) =
								handle_ancestor_search_state(state, *current, matching_hash.is_some())
							{
								peer.state = PeerSyncState::AncestorSearch {
									current: next_num,
									start: *start,
									state: next_state,
								};
								return Ok(
									OnBlockData::Request(who.clone(), ancestry_request::<B>(next_num))
								)
							} else {
								// Ancestry search is complete. Check if peer is on a stale fork unknown to us and
								// add it to sync targets if necessary.
								trace!(
									target: "sync",
									"Ancestry search complete. Ours={} ({}), Theirs={} ({}), Common={:?} ({})",
									self.best_queued_hash,
									self.best_queued_number,
									peer.best_hash,
									peer.best_number,
									matching_hash,
									peer.common_number,
								);
								if peer.common_number < peer.best_number
									&& peer.best_number < self.best_queued_number
								{
									trace!(
										target: "sync",
										"Added fork target {} for {}",
										peer.best_hash,
										who,
									);
									self.fork_targets
										.entry(peer.best_hash.clone())
										.or_insert_with(|| ForkTarget {
											number: peer.best_number,
											parent_hash: None,
											peers: Default::default(),
										})
									.peers.insert(who.clone());
								}
								peer.state = PeerSyncState::Available;
								Vec::new()
							}
						},
						PeerSyncState::Available
						| PeerSyncState::DownloadingJustification(..)
						| PeerSyncState::DownloadingState
						| PeerSyncState::DownloadingWarpProof
							=> Vec::new()
					}
				} else {
					// When request.is_none() this is a block announcement. Just accept blocks.
					validate_blocks::<B>(&blocks, who, None)?;
					blocks.into_iter().map(|b| {
						let justifications = b.justifications.or(
							legacy_justification_mapping(b.justification)
						);
						IncomingBlock {
							hash: b.hash,
							header: b.header,
							body: b.body,
							indexed_body: None,
							justifications,
							origin: Some(who.clone()),
							allow_missing_state: true,
							import_existing: false,
							skip_execution: true,
							state: None,
						}
					}).collect()
				}
			} else {
				// We don't know of this peer, so we also did not request anything from it.
				return Err(BadPeer(who.clone(), rep::NOT_REQUESTED));
			};

		Ok(self.validate_and_queue_blocks(new_blocks))
	}

	/// Handle a response from the remote to a state request that we made.
	///
	/// Returns next request if any.
	pub fn on_state_data(
		&mut self,
		who: &PeerId,
		response: StateResponse,
	) -> Result<OnStateData<B>, BadPeer> {
		let import_result = if let Some(sync) = &mut self.state_sync {
			debug!(
				target: "sync",
				"Importing state data from {} with {} keys, {} proof nodes.",
				who,
				response.entries.len(),
				response.proof.len(),
			);
			sync.import(response)
		} else if let Some(sync) = &mut self.warp_sync {
			debug!(
				target: "sync",
				"Importing state data from {} with {} keys, {} proof nodes.",
				who,
				response.entries.len(),
				response.proof.len(),
			);
			sync.import_state(response)
		} else {
			debug!(target: "sync", "Ignored obsolete state response from {}", who);
			return Err(BadPeer(who.clone(), rep::NOT_REQUESTED));
		};

		match import_result {
			state::ImportResult::Import(hash, header, state) => {
				let origin = BlockOrigin::NetworkInitialSync;
				let block = IncomingBlock {
					hash,
					header: Some(header),
					body: None,
					indexed_body: None,
					justifications: None,
					origin: None,
					allow_missing_state: true,
					import_existing: true,
					skip_execution: self.skip_execution(),
					state: Some(state),
				};
				debug!(target: "sync", "State sync is complete. Import is queued");
				Ok(OnStateData::Import(origin, block))
			}
			state::ImportResult::Continue(request) => {
				Ok(OnStateData::Request(who.clone(), request))
			}
			state::ImportResult::BadResponse => {
				debug!(target: "sync", "Bad state data received from {}", who);
				Err(BadPeer(who.clone(), rep::BAD_BLOCK))
			}
		}
	}

	/// Handle a response from the remote to a warp proof request that we made.
	///
	/// Returns next request if any.
	pub fn on_warp_sync_data(
		&mut self,
		who: &PeerId,
		response: warp::EncodedProof,
	) -> Result<OnWarpSyncData<B>, BadPeer> {
		let import_result = if let Some(sync) = &mut self.warp_sync {
			debug!(
				target: "sync",
				"Importing warp proof data from {}, {} bytes.",
				who,
				response.0.len(),
			);
			sync.import_warp_proof(response)
		} else {
			debug!(target: "sync", "Ignored obsolete warp sync response from {}", who);
			return Err(BadPeer(who.clone(), rep::NOT_REQUESTED));
		};

		match import_result {
			warp::WarpProofImportResult::StateRequest(request) => {
				Ok(OnWarpSyncData::StateRequest(who.clone(), request))
			}
			warp::WarpProofImportResult::WarpProofRequest(request) => {
				Ok(OnWarpSyncData::WarpProofRequest(who.clone(), request))
			}
			warp::WarpProofImportResult::BadResponse => {
				debug!(target: "sync", "Bad proof data received from {}", who);
				Err(BadPeer(who.clone(), rep::BAD_BLOCK))
			}
		}
	}

	fn validate_and_queue_blocks(
		&mut self,
		mut new_blocks: Vec<IncomingBlock<B>>,
	) -> OnBlockData<B> {
		let orig_len = new_blocks.len();
		new_blocks.retain(|b| !self.queue_blocks.contains(&b.hash));
		if new_blocks.len() != orig_len {
			debug!(target: "sync", "Ignoring {} blocks that are already queued", orig_len - new_blocks.len());
		}

		let origin = if self.status().state != SyncState::Downloading {
			BlockOrigin::NetworkBroadcast
		} else {
			BlockOrigin::NetworkInitialSync
		};

		if let Some((h, n)) = new_blocks.last().and_then(|b| b.header.as_ref().map(|h| (&b.hash, *h.number()))) {
			trace!(
				target:"sync",
				"Accepted {} blocks ({:?}) with origin {:?}",
				new_blocks.len(),
				h,
				origin,
			);
			self.on_block_queued(h, n)
		}
		self.queue_blocks.extend(new_blocks.iter().map(|b| b.hash));
		OnBlockData::Import(origin, new_blocks)
	}

	/// Handle a response from the remote to a justification request that we made.
	///
	/// `request` must be the original request that triggered `response`.
	///
	/// Returns `Some` if this produces a justification that must be imported
	/// into the import queue.
	pub fn on_block_justification
		(&mut self, who: PeerId, response: BlockResponse<B>) -> Result<OnBlockJustification<B>, BadPeer>
	{
		let peer =
			if let Some(peer) = self.peers.get_mut(&who) {
				peer
			} else {
				error!(target: "sync", "💔 Called on_block_justification with a bad peer ID");
				return Ok(OnBlockJustification::Nothing)
			};

		self.pending_requests.add(&who);
		if let PeerSyncState::DownloadingJustification(hash) = peer.state {
			peer.state = PeerSyncState::Available;

			// We only request one justification at a time
			let justification = if let Some(block) = response.blocks.into_iter().next() {
				if hash != block.hash {
					warn!(
						target: "sync",
						"💔 Invalid block justification provided by {}: requested: {:?} got: {:?}", who, hash, block.hash
					);
					return Err(BadPeer(who, rep::BAD_JUSTIFICATION));
				}

				block.justifications.or(legacy_justification_mapping(block.justification))
			} else {
				// we might have asked the peer for a justification on a block that we assumed it
				// had but didn't (regardless of whether it had a justification for it or not).
				trace!(target: "sync",
					"Peer {:?} provided empty response for justification request {:?}",
					who,
					hash,
				);

				None
			};

			if let Some((peer, hash, number, j)) = self
				.extra_justifications
				.on_response(who, justification)
			{
				return Ok(OnBlockJustification::Import { peer, hash, number, justifications: j })
			}
		}

		Ok(OnBlockJustification::Nothing)
	}

	/// A batch of blocks have been processed, with or without errors.
	///
	/// Call this when a batch of blocks have been processed by the import
	/// queue, with or without errors.
	///
	/// `peer_info` is passed in case of a restart.
	pub fn on_blocks_processed<'a>(
		&'a mut self,
		imported: usize,
		count: usize,
		results: Vec<(Result<BlockImportResult<NumberFor<B>>, BlockImportError>, B::Hash)>,
	) -> impl Iterator<Item = Result<(PeerId, BlockRequest<B>), BadPeer>> + 'a {
		trace!(target: "sync", "Imported {} of {}", imported, count);

		let mut output = Vec::new();

		let mut has_error = false;
		for (_, hash) in &results {
			self.queue_blocks.remove(&hash);
		}
		for (result, hash) in results {
			if has_error {
				continue;
			}

			if result.is_err() {
				has_error = true;
			}

			match result {
				Ok(BlockImportResult::ImportedKnown(number, who)) => {
					if let Some(peer) = who.and_then(|p| self.peers.get_mut(&p)) {
						peer.update_common_number(number);
					}
				}
				Ok(BlockImportResult::ImportedUnknown(number, aux, who)) => {
					if aux.clear_justification_requests {
						trace!(
							target: "sync",
							"Block imported clears all pending justification requests {}: {:?}",
							number,
							hash
						);
						self.clear_justification_requests();
					}

					if aux.needs_justification {
						trace!(
							target: "sync",
							"Block imported but requires justification {}: {:?}",
							number,
							hash,
						);
						self.request_justification(&hash, number);
					}

					if aux.bad_justification {
						if let Some(ref peer) = who {
							warn!("💔 Sent block with bad justification to import");
							output.push(Err(BadPeer(peer.clone(), rep::BAD_JUSTIFICATION)));
						}
					}

					if let Some(peer) = who.and_then(|p| self.peers.get_mut(&p)) {
						peer.update_common_number(number);
					}
					let state_sync_complete = self.state_sync.as_ref().map_or(false, |s| s.target() == hash);
					if state_sync_complete {
						info!(
							target: "sync",
							"State sync is complete ({} MiB), restarting block sync.",
							self.state_sync.as_ref().map_or(0, |s| s.progress().size / (1024 * 1024)),
						);
						self.state_sync = None;
						self.mode = SyncMode::Full;
						output.extend(self.restart());
					}
					let warp_sync_complete = self.warp_sync.as_ref().map_or(false, |s| s.target_block_hash() == hash);
					if warp_sync_complete {
						info!(
							target: "sync",
							"Warp sync is complete ({} MiB), restarting block sync.",
							self.warp_sync.as_ref().map_or(0, |s| s.progress().total_bytes / (1024 * 1024)),
						);
						self.warp_sync = None;
						self.mode = SyncMode::Full;
						output.extend(self.restart());
					}
				},
				Err(BlockImportError::IncompleteHeader(who)) => {
					if let Some(peer) = who {
						warn!(
							target: "sync",
							"💔 Peer sent block with incomplete header to import",
						);
						output.push(Err(BadPeer(peer, rep::INCOMPLETE_HEADER)));
						output.extend(self.restart());
					}
				},
				Err(BlockImportError::VerificationFailed(who, e)) => {
					if let Some(peer) = who {
						warn!(
							target: "sync",
							"💔 Verification failed for block {:?} received from peer: {}, {:?}",
							hash,
							peer,
							e,
						);
						output.push(Err(BadPeer(peer, rep::VERIFICATION_FAIL)));
						output.extend(self.restart());
					}
				},
				Err(BlockImportError::BadBlock(who)) => {
					if let Some(peer) = who {
						warn!(
							target: "sync",
							"💔 Block {:?} received from peer {} has been blacklisted",
							hash,
							peer,
						);
						output.push(Err(BadPeer(peer, rep::BAD_BLOCK)));
					}
				},
				Err(BlockImportError::MissingState) => {
					// This may happen if the chain we were requesting upon has been discarded
					// in the meantime because other chain has been finalized.
					// Don't mark it as bad as it still may be synced if explicitly requested.
					trace!(target: "sync", "Obsolete block {:?}", hash);
				},
				e @ Err(BlockImportError::UnknownParent) |
				e @ Err(BlockImportError::Other(_)) => {
					warn!(target: "sync", "💔 Error importing block {:?}: {:?}", hash, e);
					self.state_sync = None;
					self.warp_sync = None;
					output.extend(self.restart());
				},
				Err(BlockImportError::Cancelled) => {}
			};
		}

		self.pending_requests.set_all();
		output.into_iter()
	}

	/// Call this when a justification has been processed by the import queue,
	/// with or without errors.
	pub fn on_justification_import(&mut self, hash: B::Hash, number: NumberFor<B>, success: bool) {
		let finalization_result = if success { Ok((hash, number)) } else { Err(()) };
		self.extra_justifications.try_finalize_root((hash, number), finalization_result, true);
		self.pending_requests.set_all();
	}

	/// Notify about finalization of the given block.
	pub fn on_block_finalized(&mut self, hash: &B::Hash, number: NumberFor<B>) {
		let client = &self.client;
		let r = self.extra_justifications.on_block_finalized(hash, number, |base, block| {
			is_descendent_of(&**client, base, block)
		});

		if let SyncMode::LightState { skip_proofs, .. } = &self.mode {
			if self.state_sync.is_none()
				&& !self.peers.is_empty()
				&& self.queue_blocks.is_empty()
			{
				// Finalized a recent block.
				let mut heads: Vec<_> = self.peers.iter().map(|(_, peer)| peer.best_number).collect();
				heads.sort();
				let median = heads[heads.len() / 2];
				if number + STATE_SYNC_FINALITY_THRESHOLD.saturated_into() >= median {
					if let Ok(Some(header)) = self.client.header(BlockId::hash(hash.clone())) {
						log::debug!(
							target: "sync",
							"Starting state sync for #{} ({})",
							number,
							hash,
						);
						self.state_sync = Some(StateSync::new(self.client.clone(), header, *skip_proofs));
					}
				}
			}
		}

		if let Err(err) = r {
			warn!(
				target: "sync",
				"💔 Error cleaning up pending extra justification data requests: {:?}",
				err,
			);
		}
	}

	/// Called when a block has been queued for import.
	///
	/// Updates our internal state for best queued block and then goes
	/// through all peers to update our view of their state as well.
	fn on_block_queued(&mut self, hash: &B::Hash, number: NumberFor<B>) {
		if self.fork_targets.remove(&hash).is_some() {
			trace!(target: "sync", "Completed fork sync {:?}", hash);
		}
		if number > self.best_queued_number {
			self.best_queued_number = number;
			self.best_queued_hash = *hash;
			// Update common blocks
			for (n, peer) in self.peers.iter_mut() {
				if let PeerSyncState::AncestorSearch {..} = peer.state {
					// Wait for ancestry search to complete first.
					continue;
				}
				let new_common_number = if peer.best_number >= number {
					number
				} else {
					peer.best_number
				};
				trace!(
					target: "sync",
					"Updating peer {} info, ours={}, common={}->{}, their best={}",
					n,
					number,
					peer.common_number,
					new_common_number,
					peer.best_number,
				);
				peer.common_number = new_common_number;
			}
		}
		self.pending_requests.set_all();
	}

	/// Checks if there is a slot for a block announce validation.
	///
	/// The total number and the number per peer of concurrent block announce validations
	/// is capped.
	///
	/// Returns [`HasSlotForBlockAnnounceValidation`] to inform about the result.
	///
	/// # Note
	///
	/// It is *required* to call [`Self::peer_block_announce_validation_finished`] when the
	/// validation is finished to clear the slot.
	fn has_slot_for_block_announce_validation(&mut self, peer: &PeerId) -> HasSlotForBlockAnnounceValidation {
		if self.block_announce_validation.len() >= MAX_CONCURRENT_BLOCK_ANNOUNCE_VALIDATIONS {
			return HasSlotForBlockAnnounceValidation::TotalMaximumSlotsReached
		}

		match self.block_announce_validation_per_peer_stats.entry(peer.clone()) {
			Entry::Vacant(entry) => {
				entry.insert(1);
				HasSlotForBlockAnnounceValidation::Yes
			},
			Entry::Occupied(mut entry) => {
				if *entry.get() < MAX_CONCURRENT_BLOCK_ANNOUNCE_VALIDATIONS_PER_PEER {
					*entry.get_mut() += 1;
					HasSlotForBlockAnnounceValidation::Yes
				} else {
					HasSlotForBlockAnnounceValidation::MaximumPeerSlotsReached
				}
			},
		}
	}

	/// Push a block announce validation.
	///
	/// It is required that [`ChainSync::poll_block_announce_validation`] is called
	/// to check for finished block announce validations.
	pub fn push_block_announce_validation(
		&mut self,
		who: PeerId,
		hash: B::Hash,
		announce: BlockAnnounce<B::Header>,
		is_best: bool,
	) {
		let header = &announce.header;
		let number = *header.number();
		debug!(
			target: "sync",
			"Pre-validating received block announcement {:?} with number {:?} from {}",
			hash,
			number,
			who,
		);

		if number.is_zero() {
			self.block_announce_validation.push(async move {
				warn!(
					target: "sync",
					"💔 Ignored genesis block (#0) announcement from {}: {}",
					who,
					hash,
				);
				PreValidateBlockAnnounce::Skip
			}.boxed());
			return
		}

		// Check if there is a slot for this block announce validation.
		match self.has_slot_for_block_announce_validation(&who) {
			HasSlotForBlockAnnounceValidation::Yes => {},
			HasSlotForBlockAnnounceValidation::TotalMaximumSlotsReached => {
				self.block_announce_validation.push(async move {
					warn!(
						target: "sync",
						"💔 Ignored block (#{} -- {}) announcement from {} because all validation slots are occupied.",
						number,
						hash,
						who,
					);
					PreValidateBlockAnnounce::Skip
				}.boxed());
				return
			}
			HasSlotForBlockAnnounceValidation::MaximumPeerSlotsReached => {
				self.block_announce_validation.push(async move {
					warn!(
						target: "sync",
						"💔 Ignored block (#{} -- {}) announcement from {} because all validation slots for this peer are occupied.",
						number,
						hash,
						who,
					);
					PreValidateBlockAnnounce::Skip
				}.boxed());
				return
			}
		}

		// Let external validator check the block announcement.
		let assoc_data = announce.data.as_ref().map_or(&[][..], |v| v.as_slice());
		let future = self.block_announce_validator.validate(&header, assoc_data);
		let hash = hash.clone();

		self.block_announce_validation.push(async move {
			match future.await {
				Ok(Validation::Success { is_new_best }) => PreValidateBlockAnnounce::Process {
					is_new_best: is_new_best || is_best,
					announce,
					who,
				},
				Ok(Validation::Failure { disconnect }) => {
					debug!(
						target: "sync",
						"Block announcement validation of block {:?} from {} failed",
						hash,
						who,
					);
					PreValidateBlockAnnounce::Failure { who, disconnect }
				}
				Err(e) => {
					debug!(
						target: "sync",
						"💔 Block announcement validation of block {:?} errored: {}",
						hash,
						e,
					);
					PreValidateBlockAnnounce::Error { who }
				}
			}
		}.boxed());
	}

	/// Poll block announce validation.
	///
	/// Block announce validations can be pushed by using
	/// [`ChainSync::push_block_announce_validation`].
	///
	/// This should be polled until it returns [`Poll::Pending`].
	///
	/// If [`PollBlockAnnounceValidation::ImportHeader`] is returned, then the caller MUST try to import passed
	/// header (call `on_block_data`). The network request isn't sent in this case.
	pub fn poll_block_announce_validation(
		&mut self,
		cx: &mut std::task::Context,
	) -> Poll<PollBlockAnnounceValidation<B::Header>> {
		match self.block_announce_validation.poll_next_unpin(cx) {
			Poll::Ready(Some(res)) => {
				self.peer_block_announce_validation_finished(&res);
				Poll::Ready(self.finish_block_announce_validation(res))
			},
			_ => Poll::Pending,
		}
	}

	/// Should be called when a block announce validation is finished, to update the slots
	/// of the peer that send the block announce.
	fn peer_block_announce_validation_finished(
		&mut self,
		res: &PreValidateBlockAnnounce<B::Header>,
	) {
		let peer = match res {
			PreValidateBlockAnnounce::Failure { who, .. } |
			PreValidateBlockAnnounce::Process { who, .. } |
			PreValidateBlockAnnounce::Error { who } => who,
			PreValidateBlockAnnounce::Skip => return,
		};

		match self.block_announce_validation_per_peer_stats.entry(peer.clone()) {
			Entry::Vacant(_) => {
				error!(
					target: "sync",
					"💔 Block announcement validation from peer {} finished for that no slot was allocated!",
					peer,
				);
			},
			Entry::Occupied(mut entry) => {
				*entry.get_mut() = entry.get().saturating_sub(1);
				if *entry.get() == 0 {
					entry.remove();
				}
			}
		}
	}

	/// This will finish processing of the block announcement.
	fn finish_block_announce_validation(
		&mut self,
		pre_validation_result: PreValidateBlockAnnounce<B::Header>,
	) -> PollBlockAnnounceValidation<B::Header> {
		let (announce, is_best, who) = match pre_validation_result {
			PreValidateBlockAnnounce::Failure { who, disconnect } => {
				debug!(
					target: "sync",
					"Failed announce validation: {:?}, disconnect: {}",
					who,
					disconnect,
				);
				return PollBlockAnnounceValidation::Failure { who, disconnect }
			},
			PreValidateBlockAnnounce::Process { announce, is_new_best, who } => {
				(announce, is_new_best, who)
			},
			PreValidateBlockAnnounce::Error { .. } | PreValidateBlockAnnounce::Skip => {
				debug!(
					target: "sync",
					"Ignored announce validation",
				);
				return PollBlockAnnounceValidation::Skip
			},
		};

		trace!(
			target: "sync",
			"Finished block announce validation: from {:?}: {:?}. local_best={}",
			who,
			announce.summary(),
			is_best,
		);

		let number = *announce.header.number();
		let hash = announce.header.hash();
		let parent_status = self.block_status(announce.header.parent_hash()).unwrap_or(BlockStatus::Unknown);
		let known_parent = parent_status != BlockStatus::Unknown;
		let ancient_parent = parent_status == BlockStatus::InChainPruned;

		let known = self.is_known(&hash);
		let peer = if let Some(peer) = self.peers.get_mut(&who) {
			peer
		} else {
			error!(target: "sync", "💔 Called on_block_announce with a bad peer ID");
			return PollBlockAnnounceValidation::Nothing { is_best, who, announce }
		};

		if is_best {
			// update their best block
			peer.best_number = number;
			peer.best_hash = hash;
		}

		if let PeerSyncState::AncestorSearch {..} = peer.state {
			trace!(target: "sync", "Peer state is ancestor search.");
			return PollBlockAnnounceValidation::Nothing { is_best, who, announce }
		}

		// If the announced block is the best they have and is not ahead of us, our common number
		// is either one further ahead or it's the one they just announced, if we know about it.
		if is_best {
			if known && self.best_queued_number >= number {
				peer.update_common_number(number);
			} else if announce.header.parent_hash() == &self.best_queued_hash
				|| known_parent && self.best_queued_number >= number
			{
				peer.update_common_number(number - One::one());
			}
		}
		self.pending_requests.add(&who);

		// known block case
		if known || self.is_already_downloading(&hash) {
			trace!(target: "sync", "Known block announce from {}: {}", who, hash);
			if let Some(target) = self.fork_targets.get_mut(&hash) {
				target.peers.insert(who.clone());
			}
			return PollBlockAnnounceValidation::Nothing { is_best, who, announce }
		}

		if ancient_parent {
			trace!(
				target: "sync",
				"Ignored ancient block announced from {}: {} {:?}",
				who,
				hash,
				announce.header,
			);
			return PollBlockAnnounceValidation::Nothing { is_best, who, announce }
		}

		let requires_additional_data = self.mode != SyncMode::Light || !known_parent;
		if !requires_additional_data {
			trace!(
				target: "sync",
				"Importing new header announced from {}: {} {:?}",
				who,
				hash,
				announce.header,
			);
			return PollBlockAnnounceValidation::ImportHeader { is_best, announce, who }
		}

		if self.status().state == SyncState::Idle {
			trace!(
				target: "sync",
				"Added sync target for block announced from {}: {} {:?}",
				who,
				hash,
				announce.summary(),
			);
			self.fork_targets
				.entry(hash.clone())
				.or_insert_with(|| ForkTarget {
					number,
					parent_hash: Some(*announce.header.parent_hash()),
					peers: Default::default(),
				})
				.peers.insert(who.clone());
		}

		PollBlockAnnounceValidation::Nothing { is_best, who, announce }
	}

	/// Call when a peer has disconnected.
	/// Canceled obsolete block request may result in some blocks being ready for
	/// import, so this functions checks for such blocks and returns them.
	pub fn peer_disconnected(&mut self, who: &PeerId) -> Option<OnBlockData<B>> {
		self.blocks.clear_peer_download(who);
		self.peers.remove(who);
		self.extra_justifications.peer_disconnected(who);
		self.pending_requests.set_all();
		self.fork_targets.retain(|_, target| {
			target.peers.remove(who);
			!target.peers.is_empty()
		});
		let blocks = self.drain_blocks();
		if !blocks.is_empty() {
			Some(self.validate_and_queue_blocks(blocks))
		} else {
			None
		}
	}

	/// Restart the sync process. This will reset all pending block requests and return an iterator
	/// of new block requests to make to peers. Peers that were downloading finality data (i.e.
	/// their state was `DownloadingJustification`) are unaffected and will stay in the same state.
	fn restart<'a>(
		&'a mut self,
	) -> impl Iterator<Item = Result<(PeerId, BlockRequest<B>), BadPeer>> + 'a {
		self.blocks.clear();
		if let Err(e) = self.reset_sync_start_point() {
			warn!(target: "sync", "💔  Unable to restart sync. :{:?}", e);
		}
		self.pending_requests.set_all();
		debug!(target:"sync", "Restarted with {} ({})", self.best_queued_number, self.best_queued_hash);
		let old_peers = std::mem::take(&mut self.peers);

		old_peers.into_iter().filter_map(move |(id, mut p)| {
			// peers that were downloading justifications
			// should be kept in that state.
			match p.state {
				PeerSyncState::DownloadingJustification(_) => {
					// We make sure our commmon number is at least something we have.
					p.common_number = self.best_queued_number;
					self.peers.insert(id, p);
					return None;
				}
				_ => {}
			}

			// handle peers that were in other states.
			match self.new_peer(id.clone(), p.best_hash, p.best_number) {
				Ok(None) => None,
				Ok(Some(x)) => Some(Ok((id, x))),
				Err(e) => Some(Err(e)),
			}
		})
	}

	/// Find a block to start sync from. If we sync with state, that's the latest block we have state for.
	fn reset_sync_start_point(&mut self) -> Result<(), ClientError> {
		let info = self.client.info();
		if matches!(self.mode, SyncMode::LightState {..}) && info.finalized_state.is_some() {
			log::warn!(
				target: "sync",
				"Can't use fast sync mode with a partially synced database. Reverting to full sync mode."
			);
			self.mode = SyncMode::Full;
		}
		if matches!(self.mode, SyncMode::Warp) && info.finalized_state.is_some() {
			log::warn!(
				target: "sync",
				"Can't use warp sync mode with a partially synced database. Reverting to full sync mode."
			);
			self.mode = SyncMode::Full;
		}
		self.import_existing = false;
		self.best_queued_hash = info.best_hash;
		self.best_queued_number = info.best_number;
		if self.mode == SyncMode::Full {
			if self.client.block_status(&BlockId::hash(info.best_hash))? != BlockStatus::InChainWithState {
				self.import_existing = true;
				// Latest state is missing, start with the last finalized state or genesis instead.
				if let Some((hash, number)) = info.finalized_state {
					log::debug!(target: "sync", "Starting from finalized state #{}", number);
					self.best_queued_hash = hash;
					self.best_queued_number = number;
				} else {
					log::debug!(target: "sync", "Restarting from genesis");
					self.best_queued_hash = Default::default();
					self.best_queued_number = Zero::zero();
				}
			}
		}
		log::trace!(target: "sync", "Restarted sync at #{} ({:?})", self.best_queued_number, self.best_queued_hash);
		Ok(())
	}

	/// What is the status of the block corresponding to the given hash?
	fn block_status(&self, hash: &B::Hash) -> Result<BlockStatus, ClientError> {
		if self.queue_blocks.contains(hash) {
			return Ok(BlockStatus::Queued)
		}
		self.client.block_status(&BlockId::Hash(*hash))
	}

	/// Is the block corresponding to the given hash known?
	fn is_known(&self, hash: &B::Hash) -> bool {
		self.block_status(hash).ok().map_or(false, |s| s != BlockStatus::Unknown)
	}

	/// Is any peer downloading the given hash?
	fn is_already_downloading(&self, hash: &B::Hash) -> bool {
		self.peers.iter().any(|(_, p)| p.state == PeerSyncState::DownloadingStale(*hash))
	}

	/// Return some key metrics.
	pub(crate) fn metrics(&self) -> Metrics {
		use std::convert::TryInto;
		Metrics {
			queued_blocks: self.queue_blocks.len().try_into().unwrap_or(std::u32::MAX),
			fork_targets: self.fork_targets.len().try_into().unwrap_or(std::u32::MAX),
			justifications: self.extra_justifications.metrics(),
			_priv: ()
		}
	}

	/// Drain the downloaded block set up to the first gap.
	fn drain_blocks(&mut self) -> Vec<IncomingBlock<B>> {
		self.blocks
			.drain(self.best_queued_number + One::one())
			.into_iter()
			.map(|block_data| {
				let justifications = block_data.block.justifications.or(
					legacy_justification_mapping(block_data.block.justification)
				);
				IncomingBlock {
					hash: block_data.block.hash,
					header: block_data.block.header,
					body: block_data.block.body,
					indexed_body: block_data.block.indexed_body,
					justifications,
					origin: block_data.origin,
					allow_missing_state: true,
					import_existing: self.import_existing,
					skip_execution: self.skip_execution(),
					state: None,
				}
			}).collect()
	}

}

// This is purely during a backwards compatible transitionary period and should be removed
// once we can assume all nodes can send and receive multiple Justifications
// The ID tag is hardcoded here to avoid depending on the GRANDPA crate.
// See: https://github.com/paritytech/substrate/issues/8172
fn legacy_justification_mapping(justification: Option<EncodedJustification>) -> Option<Justifications> {
	justification.map(|just| (*b"FRNK", just).into())
}

#[derive(Debug)]
pub(crate) struct Metrics {
	pub(crate) queued_blocks: u32,
	pub(crate) fork_targets: u32,
	pub(crate) justifications: extra_requests::Metrics,
	_priv: ()
}

/// Request the ancestry for a block. Sends a request for header and justification for the given
/// block number. Used during ancestry search.
fn ancestry_request<B: BlockT>(block: NumberFor<B>) -> BlockRequest<B> {
	message::generic::BlockRequest {
		id: 0,
		fields: BlockAttributes::HEADER | BlockAttributes::JUSTIFICATION,
		from: message::FromBlock::Number(block),
		to: None,
		direction: message::Direction::Ascending,
		max: Some(1)
	}
}

/// The ancestor search state expresses which algorithm, and its stateful parameters, we are using to
/// try to find an ancestor block
#[derive(Copy, Clone, Eq, PartialEq, Debug)]
pub enum AncestorSearchState<B: BlockT> {
	/// Use exponential backoff to find an ancestor, then switch to binary search.
	/// We keep track of the exponent.
	ExponentialBackoff(NumberFor<B>),
	/// Using binary search to find the best ancestor.
	/// We keep track of left and right bounds.
	BinarySearch(NumberFor<B>, NumberFor<B>),
}

/// This function handles the ancestor search strategy used. The goal is to find a common point
/// that both our chains agree on that is as close to the tip as possible.
/// The way this works is we first have an exponential backoff strategy, where we try to step
/// forward until we find a block hash mismatch. The size of the step doubles each step we take.
///
/// When we've found a block hash mismatch we then fall back to a binary search between the two
/// last known points to find the common block closest to the tip.
fn handle_ancestor_search_state<B: BlockT>(
	state: &AncestorSearchState<B>,
	curr_block_num: NumberFor<B>,
	block_hash_match: bool,
) -> Option<(AncestorSearchState<B>, NumberFor<B>)> {
	let two = <NumberFor<B>>::one() + <NumberFor<B>>::one();
	match state {
		AncestorSearchState::ExponentialBackoff(next_distance_to_tip) => {
			let next_distance_to_tip = *next_distance_to_tip;
			if block_hash_match && next_distance_to_tip == One::one() {
				// We found the ancestor in the first step so there is no need to execute binary search.
				return None;
			}
			if block_hash_match {
				let left = curr_block_num;
				let right = left + next_distance_to_tip / two;
				let middle = left + (right - left) / two;
				Some((AncestorSearchState::BinarySearch(left, right), middle))
			} else {
				let next_block_num = curr_block_num.checked_sub(&next_distance_to_tip)
					.unwrap_or_else(Zero::zero);
				let next_distance_to_tip = next_distance_to_tip * two;
				Some((AncestorSearchState::ExponentialBackoff(next_distance_to_tip), next_block_num))
			}
		}
		AncestorSearchState::BinarySearch(mut left, mut right) => {
			if left >= curr_block_num {
				return None;
			}
			if block_hash_match {
				left = curr_block_num;
			} else {
				right = curr_block_num;
			}
			assert!(right >= left);
			let middle = left + (right - left) / two;
			Some((AncestorSearchState::BinarySearch(left, right), middle))
		}
	}
}

/// Get a new block request for the peer if any.
fn peer_block_request<B: BlockT>(
	id: &PeerId,
	peer: &PeerSync<B>,
	blocks: &mut BlockCollection<B>,
	attrs: message::BlockAttributes,
	max_parallel_downloads: u32,
	finalized: NumberFor<B>,
	best_num: NumberFor<B>,
) -> Option<(Range<NumberFor<B>>, BlockRequest<B>)> {
	if best_num >= peer.best_number {
		// Will be downloaded as alternative fork instead.
		return None;
	} else if peer.common_number < finalized {
		trace!(
			target: "sync",
			"Requesting pre-finalized chain from {:?}, common={}, finalized={}, peer best={}, our best={}",
			id, peer.common_number, finalized, peer.best_number, best_num,
		);
	}
	let range = blocks.needed_blocks(
		id.clone(),
		MAX_BLOCKS_TO_REQUEST,
		peer.best_number,
		peer.common_number,
		max_parallel_downloads,
		MAX_DOWNLOAD_AHEAD,
	)?;

	// The end is not part of the range.
	let last = range.end.saturating_sub(One::one());

	let from = if peer.best_number == last {
		message::FromBlock::Hash(peer.best_hash)
	} else {
		message::FromBlock::Number(last)
	};

	let request = message::generic::BlockRequest {
		id: 0,
		fields: attrs.clone(),
		from,
		to: None,
		direction: message::Direction::Descending,
		max: Some((range.end - range.start).saturated_into::<u32>())
	};

	Some((range, request))
}

/// Get pending fork sync targets for a peer.
fn fork_sync_request<B: BlockT>(
	id: &PeerId,
	targets: &mut HashMap<B::Hash, ForkTarget<B>>,
	best_num: NumberFor<B>,
	finalized: NumberFor<B>,
	attributes: message::BlockAttributes,
	check_block: impl Fn(&B::Hash) -> BlockStatus,
) -> Option<(B::Hash, BlockRequest<B>)> {
	targets.retain(|hash, r| {
		if r.number <= finalized {
			trace!(target: "sync", "Removed expired fork sync request {:?} (#{})", hash, r.number);
			return false;
		}
		if check_block(hash) != BlockStatus::Unknown {
			trace!(target: "sync", "Removed obsolete fork sync request {:?} (#{})", hash, r.number);
			return false;
		}
		true
	});
	for (hash, r) in targets {
		if !r.peers.contains(id) {
			continue
		}
		if r.number <= best_num {
			let parent_status = r.parent_hash.as_ref().map_or(BlockStatus::Unknown, check_block);
			let count = if parent_status == BlockStatus::Unknown {
				(r.number - finalized).saturated_into::<u32>() // up to the last finalized block
			} else {
				// request only single block
				1
			};
			trace!(target: "sync", "Downloading requested fork {:?} from {}, {} blocks", hash, id, count);
			return Some((hash.clone(), message::generic::BlockRequest {
				id: 0,
				fields: attributes.clone(),
				from: message::FromBlock::Hash(hash.clone()),
				to: None,
				direction: message::Direction::Descending,
				max: Some(count),
			}))
		}
	}
	None
}

/// Returns `true` if the given `block` is a descendent of `base`.
fn is_descendent_of<Block, T>(client: &T, base: &Block::Hash, block: &Block::Hash) -> sp_blockchain::Result<bool>
	where
		Block: BlockT,
		T: HeaderMetadata<Block, Error = sp_blockchain::Error> + ?Sized,
{
	if base == block {
		return Ok(false);
	}

	let ancestor = sp_blockchain::lowest_common_ancestor(client, *block, *base)?;

	Ok(ancestor.hash == *base)
}

/// Validate that the given `blocks` are correct.
///
/// It is expected that `blocks` are in asending order.
fn validate_blocks<Block: BlockT>(
	blocks: &Vec<message::BlockData<Block>>,
	who: &PeerId,
	request: Option<BlockRequest<Block>>,
) -> Result<(), BadPeer> {
	if let Some(request) = request {
		if Some(blocks.len() as _) > request.max {
			debug!(
				target: "sync",
				"Received more blocks than requested from {}. Expected in maximum {:?}, got {}.",
				who,
				request.max,
				blocks.len(),
			);

			return Err(BadPeer(who.clone(), rep::NOT_REQUESTED))
		}

		let block_header = if request.direction == message::Direction::Descending {
			blocks.last()
		} else {
			blocks.first()
		}.and_then(|b| b.header.as_ref());

		let expected_block = block_header.as_ref()
			.map_or(false, |h| match request.from {
				message::FromBlock::Hash(hash) => h.hash() == hash,
				message::FromBlock::Number(n) => h.number() == &n,
			});

		if !expected_block {
			debug!(
				target: "sync",
				"Received block that was not requested. Requested {:?}, got {:?}.",
				request.from,
				block_header,
			);

			return Err(BadPeer(who.clone(), rep::NOT_REQUESTED))
		}

		if request.fields.contains(message::BlockAttributes::HEADER)
			&& blocks.iter().any(|b| b.header.is_none())
		{
			trace!(
				target: "sync",
				"Missing requested header for a block in response from {}.",
				who,
			);

			return Err(BadPeer(who.clone(), rep::BAD_RESPONSE))
		}

		if request.fields.contains(message::BlockAttributes::BODY)
			&& blocks.iter().any(|b| b.body.is_none())
		{
			trace!(
				target: "sync",
				"Missing requested body for a block in response from {}.",
				who,
			);

			return Err(BadPeer(who.clone(), rep::BAD_RESPONSE))
		}
	}

	for b in blocks {
		if let Some(header) = &b.header {
			let hash = header.hash();
			if hash != b.hash {
				debug!(
					target:"sync",
					"Bad header received from {}. Expected hash {:?}, got {:?}",
					who,
					b.hash,
					hash,
				);
				return Err(BadPeer(who.clone(), rep::BAD_BLOCK))
			}
		}
		if let (Some(header), Some(body)) = (&b.header, &b.body) {
			let expected = *header.extrinsics_root();
			let got = HashFor::<Block>::ordered_trie_root(body.iter().map(Encode::encode).collect());
			if expected != got {
				debug!(
					target:"sync",
					"Bad extrinsic root for a block {} received from {}. Expected {:?}, got {:?}",
					b.hash,
					who,
					expected,
					got,
				);
				return Err(BadPeer(who.clone(), rep::BAD_BLOCK))
			}
		}
	}

	Ok(())
}

#[cfg(test)]
mod test {
	use super::message::{FromBlock, BlockState, BlockData};
	use super::*;
	use sc_block_builder::BlockBuilderProvider;
	use sp_blockchain::HeaderBackend;
	use sp_consensus::block_validation::DefaultBlockAnnounceValidator;
	use substrate_test_runtime_client::{
		runtime::{Block, Hash, Header},
		ClientBlockImportExt, DefaultTestClientBuilderExt, TestClientBuilder, TestClientBuilderExt,
		BlockBuilderExt, TestClient, ClientExt,
	};
	use futures::{future::poll_fn, executor::block_on};

	#[test]
	fn processes_empty_response_on_justification_request_for_unknown_block() {
		// if we ask for a justification for a given block to a peer that doesn't know that block
		// (different from not having a justification), the peer will reply with an empty response.
		// internally we should process the response as the justification not being available.

		let client = Arc::new(TestClientBuilder::new().build());
		let block_announce_validator = Box::new(DefaultBlockAnnounceValidator);
		let peer_id = PeerId::random();

		let mut sync = ChainSync::new(
			SyncMode::Full,
			client.clone(),
			block_announce_validator,
			1,
			None,
		).unwrap();

		let (a1_hash, a1_number) = {
			let a1 = client.new_block(Default::default()).unwrap().build().unwrap().block;
			(a1.hash(), *a1.header.number())
		};

		// add a new peer with the same best block
		sync.new_peer(peer_id.clone(), a1_hash, a1_number).unwrap();

		// and request a justification for the block
		sync.request_justification(&a1_hash, a1_number);

		// the justification request should be scheduled to that peer
		assert!(
			sync.justification_requests().any(|(who, request)| {
				who == peer_id && request.from == FromBlock::Hash(a1_hash)
			})
		);

		// there are no extra pending requests
		assert_eq!(
			sync.extra_justifications.pending_requests().count(),
			0,
		);

		// there's one in-flight extra request to the expected peer
		assert!(
			sync.extra_justifications.active_requests().any(|(who, (hash, number))| {
				*who == peer_id && *hash == a1_hash && *number == a1_number
			})
		);

		// if the peer replies with an empty response (i.e. it doesn't know the block),
		// the active request should be cleared.
		assert_eq!(
			sync.on_block_justification(
				peer_id.clone(),
				BlockResponse::<Block> {
					id: 0,
					blocks: vec![],
				}
			),
			Ok(OnBlockJustification::Nothing),
		);

		// there should be no in-flight requests
		assert_eq!(
			sync.extra_justifications.active_requests().count(),
			0,
		);

		// and the request should now be pending again, waiting for reschedule
		assert!(
			sync.extra_justifications.pending_requests().any(|(hash, number)| {
				*hash == a1_hash && *number == a1_number
			})
		);
	}

	#[test]
	fn restart_doesnt_affect_peers_downloading_finality_data() {
		let mut client = Arc::new(TestClientBuilder::new().build());
		let mut sync = ChainSync::new(
			SyncMode::Full,
			client.clone(),
			Box::new(DefaultBlockAnnounceValidator),
			1,
			None,
		).unwrap();

		let peer_id1 = PeerId::random();
		let peer_id2 = PeerId::random();
		let peer_id3 = PeerId::random();

		let mut new_blocks = |n| {
			for _ in 0..n {
				let block = client.new_block(Default::default()).unwrap().build().unwrap().block;
				block_on(client.import(BlockOrigin::Own, block.clone())).unwrap();
			}

			let info = client.info();
			(info.best_hash, info.best_number)
		};

		let (b1_hash, b1_number) = new_blocks(50);

		// add 2 peers at blocks that we don't have locally
		sync.new_peer(peer_id1.clone(), Hash::random(), 42).unwrap();
		sync.new_peer(peer_id2.clone(), Hash::random(), 10).unwrap();

		// we wil send block requests to these peers
		// for these blocks we don't know about
		assert!(sync.block_requests().all(|(p, _)| { *p == peer_id1 || *p == peer_id2 }));

		// add a new peer at a known block
		sync.new_peer(peer_id3.clone(), b1_hash, b1_number).unwrap();

		// we request a justification for a block we have locally
		sync.request_justification(&b1_hash, b1_number);

		// the justification request should be scheduled to the
		// new peer which is at the given block
		assert!(sync.justification_requests().any(|(p, r)| {
			p == peer_id3
				&& r.fields == BlockAttributes::JUSTIFICATION
				&& r.from == message::FromBlock::Hash(b1_hash)
				&& r.to == None
		}));

		assert_eq!(
			sync.peers.get(&peer_id3).unwrap().state,
			PeerSyncState::DownloadingJustification(b1_hash),
		);

		// we restart the sync state
		let block_requests = sync.restart();

		// which should make us send out block requests to the first two peers
		assert!(block_requests.map(|r| r.unwrap()).all(|(p, _)| { p == peer_id1 || p == peer_id2 }));

		// peer 3 should be unaffected it was downloading finality data
		assert_eq!(
			sync.peers.get(&peer_id3).unwrap().state,
			PeerSyncState::DownloadingJustification(b1_hash),
		);

		// Set common block to something that we don't have (e.g. failed import)
		sync.peers.get_mut(&peer_id3).unwrap().common_number = 100;
		let _ = sync.restart().count();
		assert_eq!(
			sync.peers.get(&peer_id3).unwrap().common_number,
			50
		);
	}

	/// Send a block annoucnement for the given `header`.
	fn send_block_announce(
		header: Header,
		peer_id: &PeerId,
		sync: &mut ChainSync<Block>,
	) {
		let block_annnounce = BlockAnnounce {
			header: header.clone(),
			state: Some(BlockState::Best),
			data: Some(Vec::new()),
		};

		sync.push_block_announce_validation(
			peer_id.clone(),
			header.hash(),
			block_annnounce,
			true,
		);

		// Poll until we have procssed the block announcement
		block_on(poll_fn(|cx| loop {
			if sync.poll_block_announce_validation(cx).is_pending() {
				break Poll::Ready(())
			}
		}))
	}

	/// Create a block response from the given `blocks`.
	fn create_block_response(blocks: Vec<Block>) -> BlockResponse<Block> {
		BlockResponse::<Block> {
			id: 0,
			blocks: blocks.into_iter().map(|b|
				BlockData::<Block> {
					hash: b.hash(),
					header: Some(b.header().clone()),
					body: Some(b.deconstruct().1),
					indexed_body: None,
					receipt: None,
					message_queue: None,
					justification: None,
					justifications: None,
				}
			).collect(),
		}
	}

	/// Get a block request from `sync` and check that is matches the expected request.
	fn get_block_request(
		sync: &mut ChainSync<Block>,
		from: FromBlock<Hash, u64>,
		max: u32,
		peer: &PeerId,
	) -> BlockRequest<Block> {
		let requests = sync.block_requests().collect::<Vec<_>>();

		log::trace!(target: "sync", "Requests: {:?}", requests);

		assert_eq!(1, requests.len());
		assert_eq!(peer, requests[0].0);

		let request = requests[0].1.clone();

		assert_eq!(from, request.from);
		assert_eq!(Some(max), request.max);
		request
	}

	/// Build and import a new best block.
	fn build_block(client: &mut Arc<TestClient>, at: Option<Hash>, fork: bool) -> Block {
		let at = at.unwrap_or_else(|| client.info().best_hash);

		let mut block_builder = client.new_block_at(
			&BlockId::Hash(at),
			Default::default(),
			false,
		).unwrap();

		if fork {
			block_builder.push_storage_change(vec![1, 2, 3], Some(vec![4, 5, 6])).unwrap();
		}

		let block = block_builder.build().unwrap().block;

		block_on(client.import(BlockOrigin::Own, block.clone())).unwrap();
		block
	}

	/// This test is a regression test as observed on a real network.
	///
	/// The node is connected to multiple peers. Both of these peers are having a best block (1) that
	/// is below our best block (3). Now peer 2 announces a fork of block 3 that we will
	/// request from peer 2. After imporitng the fork, peer 2 and then peer 1 will announce block 4.
	/// But as peer 1 in our view is still at block 1, we will request block 2 (which we already have)
	/// from it. In the meanwhile peer 2 sends us block 4 and 3 and we send another request for block
	/// 2 to peer 2. Peer 1 answers with block 2 and then peer 2. This will need to succeed, as we
	/// have requested block 2 from both peers.
	#[test]
	fn do_not_report_peer_on_block_response_for_block_request() {
		sp_tracing::try_init_simple();

		let mut client = Arc::new(TestClientBuilder::new().build());

		let mut sync = ChainSync::new(
			SyncMode::Full,
			client.clone(),
			Box::new(DefaultBlockAnnounceValidator),
			5,
			None,
		).unwrap();

		let peer_id1 = PeerId::random();
		let peer_id2 = PeerId::random();

		let mut client2 = client.clone();
		let mut build_block_at = |at, import| {
			let mut block_builder = client2.new_block_at(&BlockId::Hash(at), Default::default(), false)
				.unwrap();
			// Make sure we generate a different block as fork
			block_builder.push_storage_change(vec![1, 2, 3], Some(vec![4, 5, 6])).unwrap();

			let block = block_builder.build().unwrap().block;

			if import {
				block_on(client2.import(BlockOrigin::Own, block.clone())).unwrap();
			}

			block
		};

		let block1 = build_block(&mut client, None, false);
		let block2 = build_block(&mut client, None, false);
		let block3 = build_block(&mut client, None, false);
		let block3_fork = build_block_at(block2.hash(), false);

		// Add two peers which are on block 1.
		sync.new_peer(peer_id1.clone(), block1.hash(), 1).unwrap();
		sync.new_peer(peer_id2.clone(), block1.hash(), 1).unwrap();

		// Tell sync that our best block is 3.
		sync.update_chain_info(&block3.hash(), 3);

		// There should be no requests.
		assert!(sync.block_requests().collect::<Vec<_>>().is_empty());

		// Let peer2 announce a fork of block 3
		send_block_announce(block3_fork.header().clone(), &peer_id2, &mut sync);

		// Import and tell sync that we now have the fork.
		block_on(client.import(BlockOrigin::Own, block3_fork.clone())).unwrap();
		sync.update_chain_info(&block3_fork.hash(), 3);

		let block4 = build_block_at(block3_fork.hash(), false);

		// Let peer2 announce block 4 and check that sync wants to get the block.
		send_block_announce(block4.header().clone(), &peer_id2, &mut sync);

		let request = get_block_request(&mut sync, FromBlock::Hash(block4.hash()), 2, &peer_id2);

		// Peer1 announces the same block, but as the common block is still `1`, sync will request
		// block 2 again.
		send_block_announce(block4.header().clone(), &peer_id1, &mut sync);

		let request2 = get_block_request(&mut sync, FromBlock::Number(2), 1, &peer_id1);

		let response = create_block_response(vec![block4.clone(), block3_fork.clone()]);
		let res = sync.on_block_data(&peer_id2, Some(request), response).unwrap();

		// We should not yet import the blocks, because there is still an open request for fetching
		// block `2` which blocks the import.
		assert!(matches!(res, OnBlockData::Import(_, blocks) if blocks.is_empty()));

		let request3 = get_block_request(&mut sync, FromBlock::Number(2), 1, &peer_id2);

		let response = create_block_response(vec![block2.clone()]);
		let res = sync.on_block_data(&peer_id1, Some(request2), response).unwrap();
		assert!(
			matches!(
				res,
				OnBlockData::Import(_, blocks)
					if blocks.iter().all(|b| [2, 3, 4].contains(b.header.as_ref().unwrap().number()))
			)
		);

		let response = create_block_response(vec![block2.clone()]);
		let res = sync.on_block_data(&peer_id2, Some(request3), response).unwrap();
		// Nothing to import
		assert!(matches!(res, OnBlockData::Import(_, blocks) if blocks.is_empty()));
	}

	fn unwrap_from_block_number(from: FromBlock<Hash, u64>) -> u64 {
		if let FromBlock::Number(from) = from {
			from
		} else {
			panic!("Expected a number!");
		}
	}

	/// A regression test for a behavior we have seen on a live network.
	///
	/// The scenario is that the node is doing a full resync and is connected to some node that is
	/// doing a major sync as well. This other node that is doing a major sync will finish before
	/// our node and send a block announcement message, but we don't have seen any block announcement
	/// from this node in its sync process. Meaning our common number didn't change. It is now expected
	/// that we start an ancestor search to find the common number.
	#[test]
	fn do_ancestor_search_when_common_block_to_best_qeued_gap_is_to_big() {
		sp_tracing::try_init_simple();

		let blocks = {
			let mut client = Arc::new(TestClientBuilder::new().build());
			(0..MAX_DOWNLOAD_AHEAD * 2).map(|_| build_block(&mut client, None, false)).collect::<Vec<_>>()
		};

		let mut client = Arc::new(TestClientBuilder::new().build());
		let info = client.info();

		let mut sync = ChainSync::new(
			SyncMode::Full,
			client.clone(),
			Box::new(DefaultBlockAnnounceValidator),
			5,
			None,
		).unwrap();

		let peer_id1 = PeerId::random();
		let peer_id2 = PeerId::random();

		let best_block = blocks.last().unwrap().clone();
		// Connect the node we will sync from
		sync.new_peer(peer_id1.clone(), best_block.hash(), *best_block.header().number()).unwrap();
		sync.new_peer(peer_id2.clone(), info.best_hash, 0).unwrap();

		let mut best_block_num = 0;
		while best_block_num < MAX_DOWNLOAD_AHEAD {
			let request = get_block_request(
				&mut sync,
				FromBlock::Number(MAX_BLOCKS_TO_REQUEST as u64 + best_block_num as u64),
				MAX_BLOCKS_TO_REQUEST as u32,
				&peer_id1,
			);

			let from = unwrap_from_block_number(request.from.clone());

			let mut resp_blocks = blocks[best_block_num as usize..from as usize].to_vec();
			resp_blocks.reverse();

			let response = create_block_response(resp_blocks.clone());

			let res = sync.on_block_data(&peer_id1, Some(request), response).unwrap();
			assert!(
				matches!(
					res,
					OnBlockData::Import(_, blocks) if blocks.len() == MAX_BLOCKS_TO_REQUEST
				),
			);

			best_block_num += MAX_BLOCKS_TO_REQUEST as u32;

			resp_blocks.into_iter()
					.rev()
					.for_each(|b| block_on(client.import_as_final(BlockOrigin::Own, b)).unwrap());
		}

		// "Wait" for the queue to clear
		sync.queue_blocks.clear();

		// Let peer2 announce that it finished syncing
		send_block_announce(best_block.header().clone(), &peer_id2, &mut sync);

		let (peer1_req, peer2_req) = sync.block_requests().fold((None, None), |res, req| {
			if req.0 == &peer_id1 {
				(Some(req.1), res.1)
			} else if req.0 == &peer_id2 {
				(res.0, Some(req.1))
			} else {
				panic!("Unexpected req: {:?}", req)
			}
		});

		// We should now do an ancestor search to find the correct common block.
		let peer2_req = peer2_req.unwrap();
		assert_eq!(Some(1), peer2_req.max);
		assert_eq!(FromBlock::Number(best_block_num as u64), peer2_req.from);

		let response = create_block_response(vec![blocks[(best_block_num - 1) as usize].clone()]);
		let res = sync.on_block_data(&peer_id2, Some(peer2_req), response).unwrap();
		assert!(
			matches!(
				res,
				OnBlockData::Import(_, blocks) if blocks.is_empty()
			),
		);

		let peer1_from = unwrap_from_block_number(peer1_req.unwrap().from);

		// As we are on the same chain, we should directly continue with requesting blocks from
		// peer 2 as well.
		get_block_request(
			&mut sync,
			FromBlock::Number(peer1_from + MAX_BLOCKS_TO_REQUEST as u64),
			MAX_BLOCKS_TO_REQUEST as u32,
			&peer_id2,
		);
	}

	/// A test that ensures that we can sync a huge fork.
	///
	/// The following scenario:
	/// A peer connects to us and we both have the common block 512. The last finalized is 2048.
	/// Our best block is 4096. The peer send us a block announcement with 4097 from a fork.
	///
	/// We will first do an ancestor search to find the common block. After that we start to sync
	/// the fork and finish it ;)
	#[test]
	fn can_sync_huge_fork() {
		sp_tracing::try_init_simple();

		let mut client = Arc::new(TestClientBuilder::new().build());
		let blocks = (0..MAX_BLOCKS_TO_LOOK_BACKWARDS * 4)
			.map(|_| build_block(&mut client, None, false))
			.collect::<Vec<_>>();

		let fork_blocks = {
			let mut client = Arc::new(TestClientBuilder::new().build());
			let fork_blocks = blocks[..MAX_BLOCKS_TO_LOOK_BACKWARDS as usize * 2]
				.into_iter()
				.inspect(|b| block_on(client.import(BlockOrigin::Own, (*b).clone())).unwrap())
				.cloned()
				.collect::<Vec<_>>();

				fork_blocks.into_iter().chain(
					(0..MAX_BLOCKS_TO_LOOK_BACKWARDS * 2 + 1)
						.map(|_| build_block(&mut client, None, true))
				).collect::<Vec<_>>()
		};

		let info = client.info();

		let mut sync = ChainSync::new(
			SyncMode::Full,
			client.clone(),
			Box::new(DefaultBlockAnnounceValidator),
			5,
			None,
		).unwrap();

		let finalized_block = blocks[MAX_BLOCKS_TO_LOOK_BACKWARDS as usize * 2 - 1].clone();
		let just = (*b"TEST", Vec::new());
		client.finalize_block(BlockId::Hash(finalized_block.hash()), Some(just)).unwrap();
		sync.update_chain_info(&info.best_hash, info.best_number);

		let peer_id1 = PeerId::random();

		let common_block = blocks[MAX_BLOCKS_TO_LOOK_BACKWARDS as usize / 2].clone();
		// Connect the node we will sync from
		sync.new_peer(peer_id1.clone(), common_block.hash(), *common_block.header().number()).unwrap();

		send_block_announce(fork_blocks.last().unwrap().header().clone(), &peer_id1, &mut sync);

		let mut request = get_block_request(
			&mut sync,
			FromBlock::Number(info.best_number),
			1,
			&peer_id1,
		);

		// Do the ancestor search
		loop {
			let block = &fork_blocks[unwrap_from_block_number(request.from.clone()) as usize - 1];
			let response = create_block_response(vec![block.clone()]);

			let on_block_data = sync.on_block_data(&peer_id1, Some(request), response).unwrap();
			request = match on_block_data.into_request() {
				Some(req) => req.1,
				// We found the ancenstor
				None => break,
			};

			log::trace!(target: "sync", "Request: {:?}", request);
		}

		// Now request and import the fork.
		let mut best_block_num = finalized_block.header().number().clone() as u32;
		while best_block_num < *fork_blocks.last().unwrap().header().number() as u32 - 1 {
			let request = get_block_request(
				&mut sync,
				FromBlock::Number(MAX_BLOCKS_TO_REQUEST as u64 + best_block_num as u64),
				MAX_BLOCKS_TO_REQUEST as u32,
				&peer_id1,
			);

			let from = unwrap_from_block_number(request.from.clone());

			let mut resp_blocks = fork_blocks[best_block_num as usize..from as usize].to_vec();
			resp_blocks.reverse();

			let response = create_block_response(resp_blocks.clone());

			let res = sync.on_block_data(&peer_id1, Some(request), response).unwrap();
			assert!(
				matches!(
					res,
					OnBlockData::Import(_, blocks) if blocks.len() == MAX_BLOCKS_TO_REQUEST
				),
			);

			best_block_num += MAX_BLOCKS_TO_REQUEST as u32;

			let _ = sync.on_blocks_processed(
				MAX_BLOCKS_TO_REQUEST as usize,
				MAX_BLOCKS_TO_REQUEST as usize,
				resp_blocks.iter()
					.rev()
					.map(|b|
						(
							Ok(
								BlockImportResult::ImportedUnknown(
									b.header().number().clone(),
									Default::default(),
									Some(peer_id1.clone()),
								)
							),
							b.hash(),
						)
					)
					.collect()
			);

			resp_blocks.into_iter()
				.rev()
				.for_each(|b| block_on(client.import(BlockOrigin::Own, b)).unwrap());
		}

		// Request the tip
		get_block_request(
			&mut sync,
			FromBlock::Hash(fork_blocks.last().unwrap().hash()),
			1,
			&peer_id1,
		);
	}

	#[test]
	fn removes_target_fork_on_disconnect() {
		sp_tracing::try_init_simple();
		let mut client = Arc::new(TestClientBuilder::new().build());
		let blocks = (0..3)
			.map(|_| build_block(&mut client, None, false))
			.collect::<Vec<_>>();

		let mut sync = ChainSync::new(
			SyncMode::Full,
			client.clone(),
			Box::new(DefaultBlockAnnounceValidator),
			1,
			None,
		).unwrap();

		let peer_id1 = PeerId::random();
		let common_block = blocks[1].clone();
		// Connect the node we will sync from
		sync.new_peer(peer_id1.clone(), common_block.hash(), *common_block.header().number()).unwrap();

		// Create a "new" header and announce it
		let mut header = blocks[0].header().clone();
		header.number = 4;
		send_block_announce(header, &peer_id1, &mut sync);
		assert!(sync.fork_targets.len() == 1);

		sync.peer_disconnected(&peer_id1);
		assert!(sync.fork_targets.len() == 0);
	}
}<|MERGE_RESOLUTION|>--- conflicted
+++ resolved
@@ -577,11 +577,7 @@
 		match self.mode {
 			SyncMode::Full => BlockAttributes::HEADER | BlockAttributes::JUSTIFICATION | BlockAttributes::BODY,
 			SyncMode::Light => BlockAttributes::HEADER | BlockAttributes::JUSTIFICATION,
-<<<<<<< HEAD
-			SyncMode::LightState { .. } | SyncMode::Warp =>
-=======
-			SyncMode::LightState { storage_chain_mode: false, .. } =>
->>>>>>> 02fe8351
+			SyncMode::LightState { storage_chain_mode: false, .. } | SyncMode::Warp =>
 				BlockAttributes::HEADER | BlockAttributes::JUSTIFICATION | BlockAttributes::BODY,
 			SyncMode::LightState { storage_chain_mode: true, .. } =>
 				BlockAttributes::HEADER | BlockAttributes::JUSTIFICATION | BlockAttributes::INDEXED_BODY,
