--- conflicted
+++ resolved
@@ -131,36 +131,19 @@
 				"host doesn't provide any non function imports besides 'memory': {}:{}",
 				import_ty.module(),
 				name,
-<<<<<<< HEAD
-			)))
-		},
-=======
 			))),
->>>>>>> 1d5abf01
 	};
 
 	let host_func = match host_functions.iter().find(|host_func| host_func.name() == name) {
 		Some(host_func) => host_func,
-<<<<<<< HEAD
-		None if allow_missing_func_imports => {
-			return Ok(MissingHostFuncHandler::new(import_ty)?.into_extern(store, &func_ty))
-		},
-		None => {
-=======
 		None if allow_missing_func_imports =>
 			return Ok(MissingHostFuncHandler::new(import_ty)?.into_extern(store, &func_ty)),
 		None =>
->>>>>>> 1d5abf01
 			return Err(WasmError::Other(format!(
 				"host doesn't provide such function: {}:{}",
 				import_ty.module(),
 				name,
-<<<<<<< HEAD
-			)))
-		},
-=======
 			))),
->>>>>>> 1d5abf01
 	};
 	if &func_ty != &wasmtime_func_sig(*host_func) {
 		return Err(WasmError::Other(format!(
