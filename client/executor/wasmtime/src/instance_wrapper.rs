--- conflicted
+++ resolved
@@ -19,12 +19,8 @@
 //! Defines data and logic needed for interaction with an WebAssembly instance of a substrate
 //! runtime module.
 
-<<<<<<< HEAD
 use crate::util::{from_wasmtime_val, into_wasmtime_val};
 use crate::imports::Imports;
-=======
-use crate::{imports::Imports, util};
->>>>>>> 7960c9eb
 
 use sc_executor_common::{
 	error::{Error, Result},
@@ -157,11 +153,7 @@
 			None => {
 				let memory = get_linear_memory(&instance)?;
 				if !memory.grow(heap_pages).is_ok() {
-<<<<<<< HEAD
-					return Err("failed to increase the linear memory size".into());
-=======
-					return Err("failed top increase the linear memory size".into())
->>>>>>> 7960c9eb
+					return Err("failed to increase the linear memory size".into())
 				}
 				memory
 			},
