[package]
name = "sc-service"
version = "0.8.0"
authors = ["Parity Technologies <admin@parity.io>"]
edition = "2018"
license = "GPL-3.0-or-later WITH Classpath-exception-2.0"
homepage = "https://substrate.dev"
repository = "https://github.com/paritytech/substrate/"
description = "Substrate service. Starts a thread that spins up the network, client, and extrinsic pool. Manages communication between them."
readme = "README.md"

[package.metadata.docs.rs]
targets = ["x86_64-unknown-linux-gnu"]

[features]
default = ["db"]
# The RocksDB feature activates the RocksDB database backend. If it is not activated, and you pass
# a path to a database, an error will be produced at runtime.
db = ["sc-client-db/with-kvdb-rocksdb", "sc-client-db/with-parity-db"]
wasmtime = [
	"sc-executor/wasmtime",
]
# exposes the client type
test-helpers = []

[dependencies]
derive_more = "0.99.2"
futures01 = { package = "futures", version = "0.1.29" }
futures = { version = "0.3.4", features = ["compat"] }
jsonrpc-pubsub = "15.0"
jsonrpc-core = "15.0"
rand = "0.7.3"
parking_lot = "0.10.0"
lazy_static = "1.4.0"
log = "0.4.8"
slog = { version = "2.5.2", features = ["nested-values"] }
futures-timer = "3.0.1"
wasm-timer = "0.2"
exit-future = "0.2.0"
pin-project = "0.4.8"
hash-db = "0.15.2"
serde = "1.0.101"
serde_json = "1.0.41"
<<<<<<< HEAD
sc-jsonrpc-remote-signer = { version = "2.0.0-rc6", path = "../jsonrpc-remote-signer", features = ["client"] }
sc-keystore = { version = "2.0.0-rc6", path = "../keystore" }
sp-io = { version = "2.0.0-rc6", path = "../../primitives/io" }
sp-runtime = { version = "2.0.0-rc6", path = "../../primitives/runtime" }
sp-trie = { version = "2.0.0-rc6", path = "../../primitives/trie" }
sp-externalities = { version = "0.8.0-rc6", path = "../../primitives/externalities" }
sp-utils = { version = "2.0.0-rc6", path = "../../primitives/utils" }
sp-version = { version = "2.0.0-rc6", path = "../../primitives/version" }
sp-blockchain = { version = "2.0.0-rc6", path = "../../primitives/blockchain" }
sp-core = { version = "2.0.0-rc6", path = "../../primitives/core" }
sp-session = { version = "2.0.0-rc6", path = "../../primitives/session" }
sp-state-machine = { version = "0.8.0-rc6", path = "../../primitives/state-machine" }
sp-application-crypto = { version = "2.0.0-rc6", path = "../../primitives/application-crypto" }
sp-consensus = { version = "0.8.0-rc6", path = "../../primitives/consensus/common" }
sp-inherents = { version = "2.0.0-rc6", path = "../../primitives/inherents" }
sc-network = { version = "0.8.0-rc6", path = "../network" }
sc-chain-spec = { version = "2.0.0-rc6", path = "../chain-spec" }
sc-light = { version = "2.0.0-rc6", path = "../light" }
sc-client-api = { version = "2.0.0-rc6", path = "../api" }
sp-api = { version = "2.0.0-rc6", path = "../../primitives/api" }
sc-client-db = { version = "0.8.0-rc6", default-features = false, path = "../db" }
=======
sc-keystore = { version = "2.0.0", path = "../keystore" }
sp-io = { version = "2.0.0", path = "../../primitives/io" }
sp-runtime = { version = "2.0.0", path = "../../primitives/runtime" }
sp-trie = { version = "2.0.0", path = "../../primitives/trie" }
sp-externalities = { version = "0.8.0", path = "../../primitives/externalities" }
sp-utils = { version = "2.0.0", path = "../../primitives/utils" }
sp-version = { version = "2.0.0", path = "../../primitives/version" }
sp-blockchain = { version = "2.0.0", path = "../../primitives/blockchain" }
sp-core = { version = "2.0.0", path = "../../primitives/core" }
sp-keystore = { version = "0.8.0", path = "../../primitives/keystore" }
sp-session = { version = "2.0.0", path = "../../primitives/session" }
sp-state-machine = { version = "0.8.0", path = "../../primitives/state-machine" }
sp-application-crypto = { version = "2.0.0", path = "../../primitives/application-crypto" }
sp-consensus = { version = "0.8.0", path = "../../primitives/consensus/common" }
sp-inherents = { version = "2.0.0", path = "../../primitives/inherents" }
sc-network = { version = "0.8.0", path = "../network" }
sc-chain-spec = { version = "2.0.0", path = "../chain-spec" }
sc-light = { version = "2.0.0", path = "../light" }
sc-client-api = { version = "2.0.0", path = "../api" }
sp-api = { version = "2.0.0", path = "../../primitives/api" }
sc-client-db = { version = "0.8.0", default-features = false, path = "../db" }
>>>>>>> a845ff33
codec = { package = "parity-scale-codec", version = "1.3.4" }
sc-executor = { version = "0.8.0", path = "../executor" }
sc-transaction-pool = { version = "2.0.0", path = "../transaction-pool" }
sp-transaction-pool = { version = "2.0.0", path = "../../primitives/transaction-pool" }
sc-rpc-server = { version = "2.0.0", path = "../rpc-servers" }
sc-rpc = { version = "2.0.0", path = "../rpc" }
sc-block-builder = { version = "0.8.0", path = "../block-builder" }
sp-block-builder = { version = "2.0.0", path = "../../primitives/block-builder" }
sc-informant = { version = "0.8.0", path = "../informant" }
sc-telemetry = { version = "2.0.0", path = "../telemetry" }
sc-offchain = { version = "2.0.0", path = "../offchain" }
prometheus-endpoint = { package = "substrate-prometheus-endpoint", path = "../../utils/prometheus", version = "0.8.0"}
sc-tracing = { version = "2.0.0", path = "../tracing" }
sp-tracing = { version = "2.0.0", path = "../../primitives/tracing" }
tracing = "0.1.19"
parity-util-mem = { version = "0.7.0", default-features = false, features = ["primitive-types"] }

[target.'cfg(not(target_os = "unknown"))'.dependencies]
tempfile = "3.1.0"
directories = "2.0.2"

[dev-dependencies]
substrate-test-runtime-client = { version = "2.0.0", path = "../../test-utils/runtime/client" }
sp-consensus-babe = { version = "0.8.0", path = "../../primitives/consensus/babe" }
grandpa = { version = "0.8.0", package = "sc-finality-grandpa", path = "../finality-grandpa" }
grandpa-primitives = { version = "2.0.0", package = "sp-finality-grandpa", path = "../../primitives/finality-grandpa" }
tokio = { version = "0.2", default-features = false }
async-std = { version = "1.6", default-features = false }<|MERGE_RESOLUTION|>--- conflicted
+++ resolved
@@ -41,29 +41,6 @@
 hash-db = "0.15.2"
 serde = "1.0.101"
 serde_json = "1.0.41"
-<<<<<<< HEAD
-sc-jsonrpc-remote-signer = { version = "2.0.0-rc6", path = "../jsonrpc-remote-signer", features = ["client"] }
-sc-keystore = { version = "2.0.0-rc6", path = "../keystore" }
-sp-io = { version = "2.0.0-rc6", path = "../../primitives/io" }
-sp-runtime = { version = "2.0.0-rc6", path = "../../primitives/runtime" }
-sp-trie = { version = "2.0.0-rc6", path = "../../primitives/trie" }
-sp-externalities = { version = "0.8.0-rc6", path = "../../primitives/externalities" }
-sp-utils = { version = "2.0.0-rc6", path = "../../primitives/utils" }
-sp-version = { version = "2.0.0-rc6", path = "../../primitives/version" }
-sp-blockchain = { version = "2.0.0-rc6", path = "../../primitives/blockchain" }
-sp-core = { version = "2.0.0-rc6", path = "../../primitives/core" }
-sp-session = { version = "2.0.0-rc6", path = "../../primitives/session" }
-sp-state-machine = { version = "0.8.0-rc6", path = "../../primitives/state-machine" }
-sp-application-crypto = { version = "2.0.0-rc6", path = "../../primitives/application-crypto" }
-sp-consensus = { version = "0.8.0-rc6", path = "../../primitives/consensus/common" }
-sp-inherents = { version = "2.0.0-rc6", path = "../../primitives/inherents" }
-sc-network = { version = "0.8.0-rc6", path = "../network" }
-sc-chain-spec = { version = "2.0.0-rc6", path = "../chain-spec" }
-sc-light = { version = "2.0.0-rc6", path = "../light" }
-sc-client-api = { version = "2.0.0-rc6", path = "../api" }
-sp-api = { version = "2.0.0-rc6", path = "../../primitives/api" }
-sc-client-db = { version = "0.8.0-rc6", default-features = false, path = "../db" }
-=======
 sc-keystore = { version = "2.0.0", path = "../keystore" }
 sp-io = { version = "2.0.0", path = "../../primitives/io" }
 sp-runtime = { version = "2.0.0", path = "../../primitives/runtime" }
@@ -85,7 +62,6 @@
 sc-client-api = { version = "2.0.0", path = "../api" }
 sp-api = { version = "2.0.0", path = "../../primitives/api" }
 sc-client-db = { version = "0.8.0", default-features = false, path = "../db" }
->>>>>>> a845ff33
 codec = { package = "parity-scale-codec", version = "1.3.4" }
 sc-executor = { version = "0.8.0", path = "../executor" }
 sc-transaction-pool = { version = "2.0.0", path = "../transaction-pool" }
