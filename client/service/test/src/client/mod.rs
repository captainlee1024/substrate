--- conflicted
+++ resolved
@@ -190,15 +190,9 @@
 		Default::default(),
 		&runtime_code,
 		task_executor.clone() as Box<_>,
-<<<<<<< HEAD
-	).execute(
-		ExecutionStrategy::NativeElseWasm.in_consensus(),
-	).unwrap();
-=======
 	)
-	.execute(ExecutionStrategy::NativeElseWasm)
+	.execute(ExecutionStrategy::NativeElseWasm.in_consensus())
 	.unwrap();
->>>>>>> 8313e30a
 
 	for tx in transactions.iter() {
 		StateMachine::new(
@@ -211,15 +205,9 @@
 			Default::default(),
 			&runtime_code,
 			task_executor.clone() as Box<_>,
-<<<<<<< HEAD
-		).execute(
-			ExecutionStrategy::NativeElseWasm.in_consensus(),
-		).unwrap();
-=======
 		)
-		.execute(ExecutionStrategy::NativeElseWasm)
+		.execute(ExecutionStrategy::NativeElseWasm.in_consensus())
 		.unwrap();
->>>>>>> 8313e30a
 	}
 
 	let ret_data = StateMachine::new(
@@ -232,15 +220,9 @@
 		Default::default(),
 		&runtime_code,
 		task_executor.clone() as Box<_>,
-<<<<<<< HEAD
 	).execute(
 		ExecutionStrategy::NativeElseWasm.in_consensus(),
 	).unwrap();
-=======
-	)
-	.execute(ExecutionStrategy::NativeElseWasm)
-	.unwrap();
->>>>>>> 8313e30a
 	header = Header::decode(&mut &ret_data[..]).unwrap();
 
 	(vec![].and(&Block { header, extrinsics: transactions }), hash)
@@ -293,15 +275,9 @@
 		Default::default(),
 		&runtime_code,
 		TaskExecutor::new(),
-<<<<<<< HEAD
 	).execute(
 		ExecutionStrategy::NativeElseWasm.in_consensus(),
 	).unwrap();
-=======
-	)
-	.execute(ExecutionStrategy::NativeElseWasm)
-	.unwrap();
->>>>>>> 8313e30a
 }
 
 #[test]
@@ -336,15 +312,9 @@
 		Default::default(),
 		&runtime_code,
 		TaskExecutor::new(),
-<<<<<<< HEAD
 	).execute(
 		ExecutionStrategy::AlwaysWasm.in_consensus(),
 	).unwrap();
-=======
-	)
-	.execute(ExecutionStrategy::AlwaysWasm)
-	.unwrap();
->>>>>>> 8313e30a
 }
 
 #[test]
@@ -379,14 +349,9 @@
 		Default::default(),
 		&runtime_code,
 		TaskExecutor::new(),
-<<<<<<< HEAD
 	).execute(
 		ExecutionStrategy::NativeElseWasm.in_consensus(),
 	);
-=======
-	)
-	.execute(ExecutionStrategy::NativeElseWasm);
->>>>>>> 8313e30a
 	assert!(r.is_err());
 }
 
