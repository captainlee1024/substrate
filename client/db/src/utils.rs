--- conflicted
+++ resolved
@@ -272,13 +272,7 @@
 			sp_database::as_database(db)
 		},
 		#[cfg(not(any(feature = "with-kvdb-rocksdb", test)))]
-<<<<<<< HEAD
-		DatabaseSettingsSrc::RocksDb { .. } => {
-			return Err(db_open_error("with-kvdb-rocksdb"))
-		},
-=======
 		DatabaseSettingsSrc::RocksDb { .. } => return Err(db_open_error("with-kvdb-rocksdb")),
->>>>>>> 1d5abf01
 		#[cfg(feature = "with-parity-db")]
 		DatabaseSettingsSrc::ParityDb { path } => crate::parity_db::open(&path, db_type)
 			.map_err(|e| sp_blockchain::Error::Backend(format!("{}", e)))?,
