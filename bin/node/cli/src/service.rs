// This file is part of Substrate.

// Copyright (C) 2018-2021 Parity Technologies (UK) Ltd.
// SPDX-License-Identifier: GPL-3.0-or-later WITH Classpath-exception-2.0

// This program is free software: you can redistribute it and/or modify
// it under the terms of the GNU General Public License as published by
// the Free Software Foundation, either version 3 of the License, or
// (at your option) any later version.

// This program is distributed in the hope that it will be useful,
// but WITHOUT ANY WARRANTY; without even the implied warranty of
// MERCHANTABILITY or FITNESS FOR A PARTICULAR PURPOSE. See the
// GNU General Public License for more details.

// You should have received a copy of the GNU General Public License
// along with this program. If not, see <https://www.gnu.org/licenses/>.

#![warn(unused_extern_crates)]

//! Service implementation. Specialized wrapper over substrate service.

use futures::prelude::*;
use node_executor::Executor;
use node_primitives::Block;
use node_runtime::RuntimeApi;
use sc_client_api::{ExecutorProvider, RemoteBackend};
use sc_consensus_babe::{self, SlotProportion};
use sc_network::{Event, NetworkService};
use sc_service::{config::Configuration, error::Error as ServiceError, RpcHandlers, TaskManager};
use sc_telemetry::{Telemetry, TelemetryWorker};
use sp_runtime::traits::Block as BlockT;
use std::sync::Arc;

type FullClient = sc_service::TFullClient<Block, RuntimeApi, Executor>;
type FullBackend = sc_service::TFullBackend<Block>;
type FullSelectChain = sc_consensus::LongestChain<FullBackend, Block>;
type FullGrandpaBlockImport =
	grandpa::GrandpaBlockImport<FullBackend, Block, FullClient, FullSelectChain>;
type LightClient = sc_service::TLightClient<Block, RuntimeApi, Executor>;

pub fn new_partial(
	config: &Configuration,
) -> Result<
	sc_service::PartialComponents<
		FullClient,
		FullBackend,
		FullSelectChain,
		sp_consensus::DefaultImportQueue<Block, FullClient>,
		sc_transaction_pool::FullPool<Block, FullClient>,
		(
			impl Fn(node_rpc::DenyUnsafe, sc_rpc::SubscriptionTaskExecutor) -> node_rpc::IoHandler,
			(
				sc_consensus_babe::BabeBlockImport<Block, FullClient, FullGrandpaBlockImport>,
				grandpa::LinkHalf<Block, FullClient, FullSelectChain>,
				sc_consensus_babe::BabeLink<Block>,
			),
			grandpa::SharedVoterState,
			Option<Telemetry>,
		),
	>,
	ServiceError,
> {
	let telemetry = config
		.telemetry_endpoints
		.clone()
		.filter(|x| !x.is_empty())
		.map(|endpoints| -> Result<_, sc_telemetry::Error> {
			let worker = TelemetryWorker::new(16)?;
			let telemetry = worker.handle().new_telemetry(endpoints);
			Ok((worker, telemetry))
		})
		.transpose()?;

	let (client, backend, keystore_container, task_manager) =
		sc_service::new_full_parts::<Block, RuntimeApi, Executor>(
			&config,
			telemetry.as_ref().map(|(_, telemetry)| telemetry.handle()),
		)?;
	let client = Arc::new(client);

	let telemetry = telemetry.map(|(worker, telemetry)| {
		task_manager.spawn_handle().spawn("telemetry", worker.run());
		telemetry
	});

	let select_chain = sc_consensus::LongestChain::new(backend.clone());

	let transaction_pool = sc_transaction_pool::BasicPool::new_full(
		config.transaction_pool.clone(),
		config.role.is_authority().into(),
		config.prometheus_registry(),
		task_manager.spawn_essential_handle(),
		client.clone(),
	);

	let (grandpa_block_import, grandpa_link) = grandpa::block_import(
		client.clone(),
		&(client.clone() as Arc<_>),
		select_chain.clone(),
		telemetry.as_ref().map(|x| x.handle()),
	)?;
	let justification_import = grandpa_block_import.clone();

	let (block_import, babe_link) = sc_consensus_babe::block_import(
		sc_consensus_babe::Config::get_or_compute(&*client)?,
		grandpa_block_import,
		client.clone(),
	)?;

	let slot_duration = babe_link.config().slot_duration();
	let import_queue = sc_consensus_babe::import_queue(
		babe_link.clone(),
		block_import.clone(),
		Some(Box::new(justification_import)),
		client.clone(),
		select_chain.clone(),
		move |_, ()| async move {
			let timestamp = sp_timestamp::InherentDataProvider::from_system_time();

			let slot =
				sp_consensus_babe::inherents::InherentDataProvider::from_timestamp_and_duration(
					*timestamp,
					slot_duration,
				);

			let uncles =
				sp_authorship::InherentDataProvider::<<Block as BlockT>::Header>::check_inherents();

			Ok((timestamp, slot, uncles))
		},
		&task_manager.spawn_essential_handle(),
		config.prometheus_registry(),
		sp_consensus::CanAuthorWithNativeVersion::new(client.executor().clone()),
		telemetry.as_ref().map(|x| x.handle()),
	)?;

	let import_setup = (block_import, grandpa_link, babe_link);

	let (rpc_extensions_builder, rpc_setup) = {
		let (_, grandpa_link, babe_link) = &import_setup;

		let justification_stream = grandpa_link.justification_stream();
		let shared_authority_set = grandpa_link.shared_authority_set().clone();
		let shared_voter_state = grandpa::SharedVoterState::empty();
		let rpc_setup = shared_voter_state.clone();

		let finality_proof_provider = grandpa::FinalityProofProvider::new_for_service(
			backend.clone(),
			Some(shared_authority_set.clone()),
		);

		let babe_config = babe_link.config().clone();
		let shared_epoch_changes = babe_link.epoch_changes().clone();

		let client = client.clone();
		let pool = transaction_pool.clone();
		let select_chain = select_chain.clone();
		let keystore = keystore_container.sync_keystore();
		let chain_spec = config.chain_spec.cloned_box();

		let rpc_extensions_builder = move |deny_unsafe, subscription_executor| {
			let deps = node_rpc::FullDeps {
				client: client.clone(),
				pool: pool.clone(),
				select_chain: select_chain.clone(),
				chain_spec: chain_spec.cloned_box(),
				deny_unsafe,
				babe: node_rpc::BabeDeps {
					babe_config: babe_config.clone(),
					shared_epoch_changes: shared_epoch_changes.clone(),
					keystore: keystore.clone(),
				},
				grandpa: node_rpc::GrandpaDeps {
					shared_voter_state: shared_voter_state.clone(),
					shared_authority_set: shared_authority_set.clone(),
					justification_stream: justification_stream.clone(),
					subscription_executor,
					finality_provider: finality_proof_provider.clone(),
				},
			};

			node_rpc::create_full(deps)
		};

		(rpc_extensions_builder, rpc_setup)
	};

	Ok(sc_service::PartialComponents {
		client,
		backend,
		task_manager,
		keystore_container,
		select_chain,
		import_queue,
		transaction_pool,
		other: (rpc_extensions_builder, import_setup, rpc_setup, telemetry),
	})
}

pub struct NewFullBase {
	pub task_manager: TaskManager,
	pub client: Arc<FullClient>,
	pub network: Arc<NetworkService<Block, <Block as BlockT>::Hash>>,
	pub transaction_pool: Arc<sc_transaction_pool::FullPool<Block, FullClient>>,
}

/// Creates a full service from the configuration.
pub fn new_full_base(
	mut config: Configuration,
	with_startup_data: impl FnOnce(
		&sc_consensus_babe::BabeBlockImport<Block, FullClient, FullGrandpaBlockImport>,
		&sc_consensus_babe::BabeLink<Block>,
	),
) -> Result<NewFullBase, ServiceError> {
	let sc_service::PartialComponents {
		client,
		backend,
		mut task_manager,
		import_queue,
		keystore_container,
		select_chain,
		transaction_pool,
		other: (rpc_extensions_builder, import_setup, rpc_setup, mut telemetry),
	} = new_partial(&config)?;

	let shared_voter_state = rpc_setup;
	let auth_disc_publish_non_global_ips = config.network.allow_non_globals_in_dht;

	config.network.extra_sets.push(grandpa::grandpa_peers_set_config());
	let warp_sync = Arc::new(grandpa::warp_proof::NetworkProvider::new(
			backend.clone(),
			import_setup.1.shared_authority_set().clone(),
<<<<<<< HEAD
	));
=======
		),
	);
>>>>>>> 1d5abf0

	let (network, system_rpc_tx, network_starter) =
		sc_service::build_network(sc_service::BuildNetworkParams {
			config: &config,
			client: client.clone(),
			transaction_pool: transaction_pool.clone(),
			spawn_handle: task_manager.spawn_handle(),
			import_queue,
			on_demand: None,
			block_announce_validator_builder: None,
			warp_sync: Some(warp_sync),
		})?;

	if config.offchain_worker.enabled {
		sc_service::build_offchain_workers(
			&config,
			task_manager.spawn_handle(),
			client.clone(),
			network.clone(),
		);
	}

	let role = config.role.clone();
	let force_authoring = config.force_authoring;
	let backoff_authoring_blocks =
		Some(sc_consensus_slots::BackoffAuthoringOnFinalizedHeadLagging::default());
	let name = config.network.node_name.clone();
	let enable_grandpa = !config.disable_grandpa;
	let prometheus_registry = config.prometheus_registry().cloned();

	let _rpc_handlers = sc_service::spawn_tasks(sc_service::SpawnTasksParams {
		config,
		backend: backend.clone(),
		client: client.clone(),
		keystore: keystore_container.sync_keystore(),
		network: network.clone(),
		rpc_extensions_builder: Box::new(rpc_extensions_builder),
		transaction_pool: transaction_pool.clone(),
		task_manager: &mut task_manager,
		on_demand: None,
		remote_blockchain: None,
		system_rpc_tx,
		telemetry: telemetry.as_mut(),
	})?;

	let (block_import, grandpa_link, babe_link) = import_setup;

	(with_startup_data)(&block_import, &babe_link);

	if let sc_service::config::Role::Authority { .. } = &role {
		let proposer = sc_basic_authorship::ProposerFactory::new(
			task_manager.spawn_handle(),
			client.clone(),
			transaction_pool.clone(),
			prometheus_registry.as_ref(),
			telemetry.as_ref().map(|x| x.handle()),
		);

		let can_author_with =
			sp_consensus::CanAuthorWithNativeVersion::new(client.executor().clone());

		let client_clone = client.clone();
		let slot_duration = babe_link.config().slot_duration();
		let babe_config = sc_consensus_babe::BabeParams {
			keystore: keystore_container.sync_keystore(),
			client: client.clone(),
			select_chain,
			env: proposer,
			block_import,
			sync_oracle: network.clone(),
			justification_sync_link: network.clone(),
			create_inherent_data_providers: move |parent, ()| {
				let client_clone = client_clone.clone();
				async move {
					let uncles = sc_consensus_uncles::create_uncles_inherent_data_provider(
						&*client_clone,
						parent,
					)?;

					let timestamp = sp_timestamp::InherentDataProvider::from_system_time();

					let slot =
						sp_consensus_babe::inherents::InherentDataProvider::from_timestamp_and_duration(
							*timestamp,
							slot_duration,
						);

					Ok((timestamp, slot, uncles))
				}
			},
			force_authoring,
			backoff_authoring_blocks,
			babe_link,
			can_author_with,
			block_proposal_slot_portion: SlotProportion::new(0.5),
			max_block_proposal_slot_portion: None,
			telemetry: telemetry.as_ref().map(|x| x.handle()),
		};

		let babe = sc_consensus_babe::start_babe(babe_config)?;
		task_manager.spawn_essential_handle().spawn_blocking("babe-proposer", babe);
	}

	// Spawn authority discovery module.
	if role.is_authority() {
		let authority_discovery_role =
			sc_authority_discovery::Role::PublishAndDiscover(keystore_container.keystore());
		let dht_event_stream =
			network.event_stream("authority-discovery").filter_map(|e| async move {
				match e {
					Event::Dht(e) => Some(e),
					_ => None,
				}
			});
		let (authority_discovery_worker, _service) =
			sc_authority_discovery::new_worker_and_service_with_config(
				sc_authority_discovery::WorkerConfig {
					publish_non_global_ips: auth_disc_publish_non_global_ips,
					..Default::default()
				},
				client.clone(),
				network.clone(),
				Box::pin(dht_event_stream),
				authority_discovery_role,
				prometheus_registry.clone(),
			);

		task_manager
			.spawn_handle()
			.spawn("authority-discovery-worker", authority_discovery_worker.run());
	}

	// if the node isn't actively participating in consensus then it doesn't
	// need a keystore, regardless of which protocol we use below.
	let keystore =
		if role.is_authority() { Some(keystore_container.sync_keystore()) } else { None };

	let config = grandpa::Config {
		// FIXME #1578 make this available through chainspec
		gossip_duration: std::time::Duration::from_millis(333),
		justification_period: 512,
		name: Some(name),
		observer_enabled: false,
		keystore,
		local_role: role,
		telemetry: telemetry.as_ref().map(|x| x.handle()),
	};

	if enable_grandpa {
		// start the full GRANDPA voter
		// NOTE: non-authorities could run the GRANDPA observer protocol, but at
		// this point the full voter should provide better guarantees of block
		// and vote data availability than the observer. The observer has not
		// been tested extensively yet and having most nodes in a network run it
		// could lead to finality stalls.
		let grandpa_config = grandpa::GrandpaParams {
			config,
			link: grandpa_link,
			network: network.clone(),
			telemetry: telemetry.as_ref().map(|x| x.handle()),
			voting_rule: grandpa::VotingRulesBuilder::default().build(),
			prometheus_registry,
			shared_voter_state,
		};

		// the GRANDPA voter task is considered infallible, i.e.
		// if it fails we take down the service with it.
		task_manager
			.spawn_essential_handle()
			.spawn_blocking("grandpa-voter", grandpa::run_grandpa_voter(grandpa_config)?);
	}

	network_starter.start_network();
	Ok(NewFullBase { task_manager, client, network, transaction_pool })
}

/// Builds a new service for a full client.
pub fn new_full(config: Configuration) -> Result<TaskManager, ServiceError> {
	new_full_base(config, |_, _| ()).map(|NewFullBase { task_manager, .. }| task_manager)
}

pub fn new_light_base(
	mut config: Configuration,
) -> Result<
	(
		TaskManager,
		RpcHandlers,
		Arc<LightClient>,
		Arc<NetworkService<Block, <Block as BlockT>::Hash>>,
		Arc<
			sc_transaction_pool::LightPool<Block, LightClient, sc_network::config::OnDemand<Block>>,
		>,
	),
	ServiceError,
> {
	let telemetry = config
		.telemetry_endpoints
		.clone()
		.filter(|x| !x.is_empty())
		.map(|endpoints| -> Result<_, sc_telemetry::Error> {
			#[cfg(feature = "browser")]
			let transport = Some(sc_telemetry::ExtTransport::new(libp2p_wasm_ext::ffi::websocket_transport()));
			#[cfg(not(feature = "browser"))]
			let transport = None;

			let worker = TelemetryWorker::with_transport(16, transport)?;
			let telemetry = worker.handle().new_telemetry(endpoints);
			Ok((worker, telemetry))
		})
		.transpose()?;

	let (client, backend, keystore_container, mut task_manager, on_demand) =
		sc_service::new_light_parts::<Block, RuntimeApi, Executor>(
			&config,
			telemetry.as_ref().map(|(_, telemetry)| telemetry.handle()),
		)?;

	let mut telemetry = telemetry.map(|(worker, telemetry)| {
		task_manager.spawn_handle().spawn("telemetry", worker.run());
		telemetry
	});

	config.network.extra_sets.push(grandpa::grandpa_peers_set_config());

	let select_chain = sc_consensus::LongestChain::new(backend.clone());

	let transaction_pool = Arc::new(sc_transaction_pool::BasicPool::new_light(
		config.transaction_pool.clone(),
		config.prometheus_registry(),
		task_manager.spawn_essential_handle(),
		client.clone(),
		on_demand.clone(),
	));

	let (grandpa_block_import, grandpa_link) = grandpa::block_import(
		client.clone(),
		&(client.clone() as Arc<_>),
		select_chain.clone(),
		telemetry.as_ref().map(|x| x.handle()),
	)?;
	let justification_import = grandpa_block_import.clone();

	let (babe_block_import, babe_link) = sc_consensus_babe::block_import(
		sc_consensus_babe::Config::get_or_compute(&*client)?,
		grandpa_block_import,
		client.clone(),
	)?;

	let slot_duration = babe_link.config().slot_duration();
	let import_queue = sc_consensus_babe::import_queue(
		babe_link,
		babe_block_import,
		Some(Box::new(justification_import)),
		client.clone(),
		select_chain.clone(),
		move |_, ()| async move {
			let timestamp = sp_timestamp::InherentDataProvider::from_system_time();

			let slot =
				sp_consensus_babe::inherents::InherentDataProvider::from_timestamp_and_duration(
					*timestamp,
					slot_duration,
				);

			let uncles =
				sp_authorship::InherentDataProvider::<<Block as BlockT>::Header>::check_inherents();

			Ok((timestamp, slot, uncles))
		},
		&task_manager.spawn_essential_handle(),
		config.prometheus_registry(),
		sp_consensus::NeverCanAuthor,
		telemetry.as_ref().map(|x| x.handle()),
	)?;

	let warp_sync = Arc::new(grandpa::warp_proof::NetworkProvider::new(
		backend.clone(),
		grandpa_link.shared_authority_set().clone(),
	));

	let (network, system_rpc_tx, network_starter) =
		sc_service::build_network(sc_service::BuildNetworkParams {
			config: &config,
			client: client.clone(),
			transaction_pool: transaction_pool.clone(),
			spawn_handle: task_manager.spawn_handle(),
			import_queue,
			on_demand: Some(on_demand.clone()),
			block_announce_validator_builder: None,
			warp_sync: Some(warp_sync),
		})?;

	let enable_grandpa = !config.disable_grandpa;
	if enable_grandpa {
		let name = config.network.node_name.clone();

		let config = grandpa::Config {
			gossip_duration: std::time::Duration::from_millis(333),
			justification_period: 512,
			name: Some(name),
			observer_enabled: false,
			keystore: None,
			local_role: config.role.clone(),
			telemetry: telemetry.as_ref().map(|x| x.handle()),
		};

		task_manager.spawn_handle().spawn_blocking(
			"grandpa-observer",
			grandpa::run_grandpa_observer(config, grandpa_link, network.clone())?,
		);
	}

	if config.offchain_worker.enabled {
		sc_service::build_offchain_workers(
			&config,
			task_manager.spawn_handle(),
			client.clone(),
			network.clone(),
		);
	}

	let light_deps = node_rpc::LightDeps {
		remote_blockchain: backend.remote_blockchain(),
		fetcher: on_demand.clone(),
		client: client.clone(),
		pool: transaction_pool.clone(),
	};

	let rpc_extensions = node_rpc::create_light(light_deps);

	let rpc_handlers = sc_service::spawn_tasks(sc_service::SpawnTasksParams {
		on_demand: Some(on_demand),
		remote_blockchain: Some(backend.remote_blockchain()),
		rpc_extensions_builder: Box::new(sc_service::NoopRpcExtensionBuilder(rpc_extensions)),
		client: client.clone(),
		transaction_pool: transaction_pool.clone(),
		keystore: keystore_container.sync_keystore(),
		config,
		backend,
		system_rpc_tx,
		network: network.clone(),
		task_manager: &mut task_manager,
		telemetry: telemetry.as_mut(),
	})?;

	network_starter.start_network();
	Ok((task_manager, rpc_handlers, client, network, transaction_pool))
}

/// Builds a new service for a light client.
pub fn new_light(config: Configuration) -> Result<TaskManager, ServiceError> {
	new_light_base(config).map(|(task_manager, _, _, _, _)| task_manager)
}

#[cfg(test)]
mod tests {
	use crate::service::{new_full_base, new_light_base, NewFullBase};
	use codec::Encode;
	use node_primitives::{Block, DigestItem, Signature};
	use node_runtime::{
		constants::{currency::CENTS, time::SLOT_DURATION},
		Address, BalancesCall, Call, UncheckedExtrinsic,
	};
	use sc_client_api::BlockBackend;
	use sc_consensus_babe::{BabeIntermediate, CompatibleDigestItem, INTERMEDIATE_KEY};
	use sc_consensus_epochs::descendent_query;
	use sc_keystore::LocalKeystore;
	use sc_service_test::TestNetNode;
	use sc_transaction_pool_api::{ChainEvent, MaintainedTransactionPool};
	use sp_consensus::{
		BlockImport, BlockImportParams, BlockOrigin, Environment, ForkChoiceStrategy, Proposer,
	};
	use sp_core::{crypto::Pair as CryptoPair, Public, H256};
	use sp_inherents::InherentDataProvider;
	use sp_keyring::AccountKeyring;
	use sp_keystore::{SyncCryptoStore, SyncCryptoStorePtr};
	use sp_runtime::{
		generic::{BlockId, Digest, Era, SignedPayload},
		key_types::BABE,
		traits::{Block as BlockT, Header as HeaderT, IdentifyAccount, Verify},
		RuntimeAppPublic,
	};
	use sp_timestamp;
	use std::{borrow::Cow, convert::TryInto, sync::Arc};

	type AccountPublic = <Signature as Verify>::Signer;

	#[test]
	// It is "ignored", but the node-cli ignored tests are running on the CI.
	// This can be run locally with `cargo test --release -p node-cli test_sync -- --ignored`.
	#[ignore]
	fn test_sync() {
		let keystore_path = tempfile::tempdir().expect("Creates keystore path");
		let keystore: SyncCryptoStorePtr =
			Arc::new(LocalKeystore::open(keystore_path.path(), None).expect("Creates keystore"));
		let alice: sp_consensus_babe::AuthorityId =
			SyncCryptoStore::sr25519_generate_new(&*keystore, BABE, Some("//Alice"))
				.expect("Creates authority pair")
				.into();

		let chain_spec = crate::chain_spec::tests::integration_test_config_with_single_authority();

		// For the block factory
		let mut slot = 1u64;

		// For the extrinsics factory
		let bob = Arc::new(AccountKeyring::Bob.pair());
		let charlie = Arc::new(AccountKeyring::Charlie.pair());
		let mut index = 0;

		sc_service_test::sync(
			chain_spec,
			|config| {
				let mut setup_handles = None;
				let NewFullBase { task_manager, client, network, transaction_pool, .. } =
					new_full_base(
						config,
						|block_import: &sc_consensus_babe::BabeBlockImport<Block, _, _>,
						 babe_link: &sc_consensus_babe::BabeLink<Block>| {
							setup_handles = Some((block_import.clone(), babe_link.clone()));
						},
					)?;

				let node = sc_service_test::TestNetComponents::new(
					task_manager,
					client,
					network,
					transaction_pool,
				);
				Ok((node, setup_handles.unwrap()))
			},
			|config| {
				let (keep_alive, _, client, network, transaction_pool) = new_light_base(config)?;
				Ok(sc_service_test::TestNetComponents::new(
					keep_alive,
					client,
					network,
					transaction_pool,
				))
			},
			|service, &mut (ref mut block_import, ref babe_link)| {
				let parent_id = BlockId::number(service.client().chain_info().best_number);
				let parent_header = service.client().header(&parent_id).unwrap().unwrap();
				let parent_hash = parent_header.hash();
				let parent_number = *parent_header.number();

				futures::executor::block_on(service.transaction_pool().maintain(
					ChainEvent::NewBestBlock { hash: parent_header.hash(), tree_route: None },
				));

				let mut proposer_factory = sc_basic_authorship::ProposerFactory::new(
					service.spawn_handle(),
					service.client(),
					service.transaction_pool(),
					None,
					None,
				);

				let mut digest = Digest::<H256>::default();

				// even though there's only one authority some slots might be empty,
				// so we must keep trying the next slots until we can claim one.
				let (babe_pre_digest, epoch_descriptor) = loop {
					let epoch_descriptor = babe_link
						.epoch_changes()
						.shared_data()
						.epoch_descriptor_for_child_of(
							descendent_query(&*service.client()),
							&parent_hash,
							parent_number,
							slot.into(),
						)
						.unwrap()
						.unwrap();

					let epoch = babe_link
						.epoch_changes()
						.shared_data()
						.epoch_data(&epoch_descriptor, |slot| {
							sc_consensus_babe::Epoch::genesis(&babe_link.config(), slot)
						})
						.unwrap();

					if let Some(babe_pre_digest) =
						sc_consensus_babe::authorship::claim_slot(slot.into(), &epoch, &keystore)
							.map(|(digest, _)| digest)
					{
						break (babe_pre_digest, epoch_descriptor)
					}

					slot += 1;
				};

				let inherent_data = (
					sp_timestamp::InherentDataProvider::new(
						std::time::Duration::from_millis(SLOT_DURATION * slot).into(),
					),
					sp_consensus_babe::inherents::InherentDataProvider::new(slot.into()),
				)
					.create_inherent_data()
					.expect("Creates inherent data");

				digest.push(<DigestItem as CompatibleDigestItem>::babe_pre_digest(babe_pre_digest));

				let new_block = futures::executor::block_on(async move {
					let proposer = proposer_factory.init(&parent_header).await;
					proposer
						.unwrap()
						.propose(inherent_data, digest, std::time::Duration::from_secs(1), None)
						.await
				})
				.expect("Error making test block")
				.block;

				let (new_header, new_body) = new_block.deconstruct();
				let pre_hash = new_header.hash();
				// sign the pre-sealed hash of the block and then
				// add it to a digest item.
				let to_sign = pre_hash.encode();
				let signature = SyncCryptoStore::sign_with(
					&*keystore,
					sp_consensus_babe::AuthorityId::ID,
					&alice.to_public_crypto_pair(),
					&to_sign,
				)
				.unwrap()
				.unwrap()
				.try_into()
				.unwrap();
				let item = <DigestItem as CompatibleDigestItem>::babe_seal(signature);
				slot += 1;

				let mut params = BlockImportParams::new(BlockOrigin::File, new_header);
				params.post_digests.push(item);
				params.body = Some(new_body);
				params.intermediates.insert(
					Cow::from(INTERMEDIATE_KEY),
					Box::new(BabeIntermediate::<Block> { epoch_descriptor }) as Box<_>,
				);
				params.fork_choice = Some(ForkChoiceStrategy::LongestChain);

				futures::executor::block_on(block_import.import_block(params, Default::default()))
					.expect("error importing test block");
			},
			|service, _| {
				let amount = 5 * CENTS;
				let to: Address = AccountPublic::from(bob.public()).into_account().into();
				let from: Address = AccountPublic::from(charlie.public()).into_account().into();
				let genesis_hash = service.client().block_hash(0).unwrap().unwrap();
				let best_block_id = BlockId::number(service.client().chain_info().best_number);
				let (spec_version, transaction_version) = {
					let version = service.client().runtime_version_at(&best_block_id).unwrap();
					(version.spec_version, version.transaction_version)
				};
				let signer = charlie.clone();

				let function = Call::Balances(BalancesCall::transfer(to.into(), amount));

				let check_spec_version = frame_system::CheckSpecVersion::new();
				let check_tx_version = frame_system::CheckTxVersion::new();
				let check_genesis = frame_system::CheckGenesis::new();
				let check_era = frame_system::CheckEra::from(Era::Immortal);
				let check_nonce = frame_system::CheckNonce::from(index);
				let check_weight = frame_system::CheckWeight::new();
				let payment = pallet_transaction_payment::ChargeTransactionPayment::from(0);
				let extra = (
					check_spec_version,
					check_tx_version,
					check_genesis,
					check_era,
					check_nonce,
					check_weight,
					payment,
				);
				let raw_payload = SignedPayload::from_raw(
					function,
					extra,
					(spec_version, transaction_version, genesis_hash, genesis_hash, (), (), ()),
				);
				let signature = raw_payload.using_encoded(|payload| signer.sign(payload));
				let (function, extra, _) = raw_payload.deconstruct();
				index += 1;
				UncheckedExtrinsic::new_signed(function, from.into(), signature.into(), extra)
					.into()
			},
		);
	}

	#[test]
	#[ignore]
	fn test_consensus() {
		sc_service_test::consensus(
			crate::chain_spec::tests::integration_test_config_with_two_authorities(),
			|config| {
				let NewFullBase { task_manager, client, network, transaction_pool, .. } =
					new_full_base(config, |_, _| ())?;
				Ok(sc_service_test::TestNetComponents::new(
					task_manager,
					client,
					network,
					transaction_pool,
				))
			},
			|config| {
				let (keep_alive, _, client, network, transaction_pool) = new_light_base(config)?;
				Ok(sc_service_test::TestNetComponents::new(
					keep_alive,
					client,
					network,
					transaction_pool,
				))
			},
			vec!["//Alice".into(), "//Bob".into()],
		)
	}
}<|MERGE_RESOLUTION|>--- conflicted
+++ resolved
@@ -231,12 +231,7 @@
 	let warp_sync = Arc::new(grandpa::warp_proof::NetworkProvider::new(
 			backend.clone(),
 			import_setup.1.shared_authority_set().clone(),
-<<<<<<< HEAD
 	));
-=======
-		),
-	);
->>>>>>> 1d5abf0
 
 	let (network, system_rpc_tx, network_starter) =
 		sc_service::build_network(sc_service::BuildNetworkParams {
