// This file is part of Substrate.

// Copyright (C) 2018-2021 Parity Technologies (UK) Ltd.
// SPDX-License-Identifier: GPL-3.0-or-later WITH Classpath-exception-2.0

// This program is free software: you can redistribute it and/or modify
// it under the terms of the GNU General Public License as published by
// the Free Software Foundation, either version 3 of the License, or
// (at your option) any later version.

// This program is distributed in the hope that it will be useful,
// but WITHOUT ANY WARRANTY; without even the implied warranty of
// MERCHANTABILITY or FITNESS FOR A PARTICULAR PURPOSE. See the
// GNU General Public License for more details.

// You should have received a copy of the GNU General Public License
// along with this program. If not, see <https://www.gnu.org/licenses/>.

#![warn(unused_extern_crates)]

//! Service implementation. Specialized wrapper over substrate service.

use std::sync::Arc;
use sc_consensus_babe;
use node_primitives::Block;
use node_runtime::RuntimeApi;
use sc_service::{
	config::Configuration, error::Error as ServiceError, RpcHandlers, TaskManager,
};
use sc_network::{Event, NetworkService};
use sp_runtime::traits::Block as BlockT;
use futures::prelude::*;
use sc_client_api::{ExecutorProvider, RemoteBackend};
use node_executor::Executor;
use sc_telemetry::{Telemetry, TelemetryWorker};
use sc_consensus_babe::SlotProportion;

type FullClient = sc_service::TFullClient<Block, RuntimeApi, Executor>;
type FullBackend = sc_service::TFullBackend<Block>;
type FullSelectChain = sc_consensus::LongestChain<FullBackend, Block>;
type FullGrandpaBlockImport =
	grandpa::GrandpaBlockImport<FullBackend, Block, FullClient, FullSelectChain>;
type LightClient = sc_service::TLightClient<Block, RuntimeApi, Executor>;

pub fn new_partial(
	config: &Configuration,
) -> Result<sc_service::PartialComponents<
	FullClient, FullBackend, FullSelectChain,
	sp_consensus::DefaultImportQueue<Block, FullClient>,
	sc_transaction_pool::FullPool<Block, FullClient>,
	(
		impl Fn(
			node_rpc::DenyUnsafe,
			sc_rpc::SubscriptionTaskExecutor,
		) -> node_rpc::IoHandler,
		(
			sc_consensus_babe::BabeBlockImport<Block, FullClient, FullGrandpaBlockImport>,
			grandpa::LinkHalf<Block, FullClient, FullSelectChain>,
			sc_consensus_babe::BabeLink<Block>,
		),
		grandpa::SharedVoterState,
		Option<Telemetry>,
	)
>, ServiceError> {
	let telemetry = config.telemetry_endpoints.clone()
		.filter(|x| !x.is_empty())
		.map(|endpoints| -> Result<_, sc_telemetry::Error> {
			let worker = TelemetryWorker::new(16)?;
			let telemetry = worker.handle().new_telemetry(endpoints);
			Ok((worker, telemetry))
		})
		.transpose()?;

	let (client, backend, keystore_container, task_manager) =
		sc_service::new_full_parts::<Block, RuntimeApi, Executor>(
			&config,
			telemetry.as_ref().map(|(_, telemetry)| telemetry.handle()),
		)?;
	let client = Arc::new(client);

	let telemetry = telemetry
		.map(|(worker, telemetry)| {
			task_manager.spawn_handle().spawn("telemetry", worker.run());
			telemetry
		});

	let select_chain = sc_consensus::LongestChain::new(backend.clone());

	let transaction_pool = sc_transaction_pool::BasicPool::new_full(
		config.transaction_pool.clone(),
		config.role.is_authority().into(),
		config.prometheus_registry(),
		task_manager.spawn_handle(),
		client.clone(),
	);

	let (grandpa_block_import, grandpa_link) = grandpa::block_import(
		client.clone(),
		&(client.clone() as Arc<_>),
		select_chain.clone(),
		telemetry.as_ref().map(|x| x.handle()),
	)?;
	let justification_import = grandpa_block_import.clone();

	let (block_import, babe_link) = sc_consensus_babe::block_import(
		sc_consensus_babe::Config::get_or_compute(&*client)?,
		grandpa_block_import,
		client.clone(),
	)?;

	let slot_duration = babe_link.config().slot_duration();
	let import_queue = sc_consensus_babe::import_queue(
		babe_link.clone(),
		block_import.clone(),
		Some(Box::new(justification_import)),
		client.clone(),
		select_chain.clone(),
		move |_, ()| {
			async move {
				let timestamp = sp_timestamp::InherentDataProvider::from_system_time();

				let slot =
					sp_consensus_babe::inherents::InherentDataProvider::from_timestamp_and_duration(
						*timestamp,
						slot_duration,
					);

				let uncles =
					sp_authorship::InherentDataProvider::<<Block as BlockT>::Header>::check_inherents();

				Ok((timestamp, slot, uncles))
			}
		},
		&task_manager.spawn_essential_handle(),
		config.prometheus_registry(),
		sp_consensus::CanAuthorWithNativeVersion::new(client.executor().clone()),
		telemetry.as_ref().map(|x| x.handle()),
	)?;

	let import_setup = (block_import, grandpa_link, babe_link);

	let (rpc_extensions_builder, rpc_setup) = {
		let (_, grandpa_link, babe_link) = &import_setup;

		let justification_stream = grandpa_link.justification_stream();
		let shared_authority_set = grandpa_link.shared_authority_set().clone();
		let shared_voter_state = grandpa::SharedVoterState::empty();
		let rpc_setup = shared_voter_state.clone();

		let finality_proof_provider = grandpa::FinalityProofProvider::new_for_service(
			backend.clone(),
			Some(shared_authority_set.clone()),
		);

		let babe_config = babe_link.config().clone();
		let shared_epoch_changes = babe_link.epoch_changes().clone();

		let client = client.clone();
		let pool = transaction_pool.clone();
		let select_chain = select_chain.clone();
		let keystore = keystore_container.sync_keystore();
		let chain_spec = config.chain_spec.cloned_box();

		let rpc_extensions_builder = move |deny_unsafe, subscription_executor| {
			let deps = node_rpc::FullDeps {
				client: client.clone(),
				pool: pool.clone(),
				select_chain: select_chain.clone(),
				chain_spec: chain_spec.cloned_box(),
				deny_unsafe,
				babe: node_rpc::BabeDeps {
					babe_config: babe_config.clone(),
					shared_epoch_changes: shared_epoch_changes.clone(),
					keystore: keystore.clone(),
				},
				grandpa: node_rpc::GrandpaDeps {
					shared_voter_state: shared_voter_state.clone(),
					shared_authority_set: shared_authority_set.clone(),
					justification_stream: justification_stream.clone(),
					subscription_executor,
					finality_provider: finality_proof_provider.clone(),
				},
			};

			node_rpc::create_full(deps)
		};

		(rpc_extensions_builder, rpc_setup)
	};

	Ok(sc_service::PartialComponents {
		client,
		backend,
		task_manager,
		keystore_container,
		select_chain,
		import_queue,
		transaction_pool,
		other: (rpc_extensions_builder, import_setup, rpc_setup, telemetry),
	})
}

pub struct NewFullBase {
	pub task_manager: TaskManager,
	pub client: Arc<FullClient>,
	pub network: Arc<NetworkService<Block, <Block as BlockT>::Hash>>,
	pub transaction_pool: Arc<sc_transaction_pool::FullPool<Block, FullClient>>,
}

/// Creates a full service from the configuration.
pub fn new_full_base(
	mut config: Configuration,
	with_startup_data: impl FnOnce(
		&sc_consensus_babe::BabeBlockImport<Block, FullClient, FullGrandpaBlockImport>,
		&sc_consensus_babe::BabeLink<Block>,
	)
) -> Result<NewFullBase, ServiceError> {
	let sc_service::PartialComponents {
		client,
		backend,
		mut task_manager,
		import_queue,
		keystore_container,
		select_chain,
		transaction_pool,
		other: (rpc_extensions_builder, import_setup, rpc_setup, mut telemetry),
	} = new_partial(&config)?;

	let shared_voter_state = rpc_setup;
	let auth_disc_publish_non_global_ips = config.network.allow_non_globals_in_dht;

	config.network.extra_sets.push(grandpa::grandpa_peers_set_config());

	#[cfg(feature = "cli")]
	config.network.request_response_protocols.push(
		sc_finality_grandpa_warp_sync::request_response_config_for_chain(
			&config,
			task_manager.spawn_handle(),
			backend.clone(),
			import_setup.1.shared_authority_set().clone(),
		)
	);

	let (network, system_rpc_tx, network_starter) =
		sc_service::build_network(sc_service::BuildNetworkParams {
			config: &config,
			client: client.clone(),
			transaction_pool: transaction_pool.clone(),
			spawn_handle: task_manager.spawn_handle(),
			import_queue,
			on_demand: None,
			block_announce_validator_builder: None,
		})?;

	if config.offchain_worker.enabled {
		sc_service::build_offchain_workers(
			&config, task_manager.spawn_handle(), client.clone(), network.clone(),
		);
	}

	let role = config.role.clone();
	let force_authoring = config.force_authoring;
	let backoff_authoring_blocks =
		Some(sc_consensus_slots::BackoffAuthoringOnFinalizedHeadLagging::default());
	let name = config.network.node_name.clone();
	let enable_grandpa = !config.disable_grandpa;
	let prometheus_registry = config.prometheus_registry().cloned();

	let _rpc_handlers = sc_service::spawn_tasks(
		sc_service::SpawnTasksParams {
			config,
			backend: backend.clone(),
			client: client.clone(),
			keystore: keystore_container.sync_keystore(),
			network: network.clone(),
			rpc_extensions_builder: Box::new(rpc_extensions_builder),
			transaction_pool: transaction_pool.clone(),
			task_manager: &mut task_manager,
			on_demand: None,
			remote_blockchain: None,
			system_rpc_tx,
			telemetry: telemetry.as_mut(),
		},
	)?;

	let (block_import, grandpa_link, babe_link) = import_setup;

	(with_startup_data)(&block_import, &babe_link);

	if let sc_service::config::Role::Authority { .. } = &role {
		let proposer = sc_basic_authorship::ProposerFactory::new(
			task_manager.spawn_handle(),
			client.clone(),
			transaction_pool.clone(),
			prometheus_registry.as_ref(),
			telemetry.as_ref().map(|x| x.handle()),
		);

		let can_author_with =
			sp_consensus::CanAuthorWithNativeVersion::new(client.executor().clone());

		let client_clone = client.clone();
		let slot_duration = babe_link.config().slot_duration();
		let babe_config = sc_consensus_babe::BabeParams {
			keystore: keystore_container.sync_keystore(),
			client: client.clone(),
			select_chain,
			env: proposer,
			block_import,
			sync_oracle: network.clone(),
			justification_sync_link: network.clone(),
			create_inherent_data_providers: move |parent, ()| {
				let client_clone = client_clone.clone();
				async move {
					let uncles = sc_consensus_uncles::create_uncles_inherent_data_provider(
						&*client_clone,
						parent,
					)?;

					let timestamp = sp_timestamp::InherentDataProvider::from_system_time();

					let slot =
						sp_consensus_babe::inherents::InherentDataProvider::from_timestamp_and_duration(
							*timestamp,
							slot_duration,
						);

					Ok((timestamp, slot, uncles))
				}
			},
			force_authoring,
			backoff_authoring_blocks,
			babe_link,
			can_author_with,
			block_proposal_slot_portion: SlotProportion::new(0.5),
			telemetry: telemetry.as_ref().map(|x| x.handle()),
		};

		let babe = sc_consensus_babe::start_babe(babe_config)?;
		task_manager.spawn_essential_handle().spawn_blocking("babe-proposer", babe);
	}

	// Spawn authority discovery module.
	if role.is_authority() {
		let authority_discovery_role = sc_authority_discovery::Role::PublishAndDiscover(
			keystore_container.keystore(),
		);
		let dht_event_stream = network.event_stream("authority-discovery")
			.filter_map(|e| async move { match e {
				Event::Dht(e) => Some(e),
				_ => None,
			}});
		let (authority_discovery_worker, _service) = sc_authority_discovery::new_worker_and_service_with_config(
			sc_authority_discovery::WorkerConfig {
				publish_non_global_ips: auth_disc_publish_non_global_ips,
				..Default::default()
			},
			client.clone(),
			network.clone(),
			Box::pin(dht_event_stream),
			authority_discovery_role,
			prometheus_registry.clone(),
		);

		task_manager.spawn_handle().spawn("authority-discovery-worker", authority_discovery_worker.run());
	}

	// if the node isn't actively participating in consensus then it doesn't
	// need a keystore, regardless of which protocol we use below.
	let keystore = if role.is_authority() {
		Some(keystore_container.sync_keystore())
	} else {
		None
	};

	let config = grandpa::Config {
		// FIXME #1578 make this available through chainspec
		gossip_duration: std::time::Duration::from_millis(333),
		justification_period: 512,
		name: Some(name),
		observer_enabled: false,
		keystore,
		local_role: role,
		telemetry: telemetry.as_ref().map(|x| x.handle()),
	};

	if enable_grandpa {
		// start the full GRANDPA voter
		// NOTE: non-authorities could run the GRANDPA observer protocol, but at
		// this point the full voter should provide better guarantees of block
		// and vote data availability than the observer. The observer has not
		// been tested extensively yet and having most nodes in a network run it
		// could lead to finality stalls.
		let grandpa_config = grandpa::GrandpaParams {
			config,
			link: grandpa_link,
			network: network.clone(),
			telemetry: telemetry.as_ref().map(|x| x.handle()),
			voting_rule: grandpa::VotingRulesBuilder::default().build(),
			prometheus_registry,
			shared_voter_state,
		};

		// the GRANDPA voter task is considered infallible, i.e.
		// if it fails we take down the service with it.
		task_manager.spawn_essential_handle().spawn_blocking(
			"grandpa-voter",
			grandpa::run_grandpa_voter(grandpa_config)?
		);
	}

	network_starter.start_network();
	Ok(NewFullBase {
		task_manager,
		client,
		network,
		transaction_pool,
	})
}

/// Builds a new service for a full client.
pub fn new_full(
	config: Configuration,
) -> Result<TaskManager, ServiceError> {
	new_full_base(config, |_, _| ()).map(|NewFullBase { task_manager, .. }| {
		task_manager
	})
}

pub fn new_light_base(
	mut config: Configuration,
) -> Result<(
	TaskManager,
	RpcHandlers,
	Arc<LightClient>,
	Arc<NetworkService<Block, <Block as BlockT>::Hash>>,
	Arc<sc_transaction_pool::LightPool<Block, LightClient, sc_network::config::OnDemand<Block>>>
), ServiceError> {
	let telemetry = config.telemetry_endpoints.clone()
		.filter(|x| !x.is_empty())
		.map(|endpoints| -> Result<_, sc_telemetry::Error> {
			#[cfg(feature = "browser")]
			let transport = Some(
				sc_telemetry::ExtTransport::new(libp2p_wasm_ext::ffi::websocket_transport())
			);
			#[cfg(not(feature = "browser"))]
			let transport = None;

			let worker = TelemetryWorker::with_transport(16, transport)?;
			let telemetry = worker.handle().new_telemetry(endpoints);
			Ok((worker, telemetry))
		})
		.transpose()?;

	let (client, backend, keystore_container, mut task_manager, on_demand) =
		sc_service::new_light_parts::<Block, RuntimeApi, Executor>(
			&config,
			telemetry.as_ref().map(|(_, telemetry)| telemetry.handle()),
		)?;

	let mut telemetry = telemetry
		.map(|(worker, telemetry)| {
			task_manager.spawn_handle().spawn("telemetry", worker.run());
			telemetry
		});

	config.network.extra_sets.push(grandpa::grandpa_peers_set_config());

	let select_chain = sc_consensus::LongestChain::new(backend.clone());

	let transaction_pool = Arc::new(sc_transaction_pool::BasicPool::new_light(
		config.transaction_pool.clone(),
		config.prometheus_registry(),
		task_manager.spawn_handle(),
		client.clone(),
		on_demand.clone(),
	));

	let (grandpa_block_import, grandpa_link) = grandpa::block_import(
		client.clone(),
		&(client.clone() as Arc<_>),
		select_chain.clone(),
		telemetry.as_ref().map(|x| x.handle()),
	)?;
	let justification_import = grandpa_block_import.clone();

	let (babe_block_import, babe_link) = sc_consensus_babe::block_import(
		sc_consensus_babe::Config::get_or_compute(&*client)?,
		grandpa_block_import,
		client.clone(),
	)?;

	let slot_duration = babe_link.config().slot_duration();
	let import_queue = sc_consensus_babe::import_queue(
		babe_link,
		babe_block_import,
		Some(Box::new(justification_import)),
		client.clone(),
		select_chain.clone(),
		move |_, ()| async move {
			let timestamp = sp_timestamp::InherentDataProvider::from_system_time();

			let slot =
				sp_consensus_babe::inherents::InherentDataProvider::from_timestamp_and_duration(
					*timestamp,
					slot_duration,
				);

			let uncles =
				sp_authorship::InherentDataProvider::<<Block as BlockT>::Header>::check_inherents();

			Ok((timestamp, slot, uncles))
		},
		&task_manager.spawn_essential_handle(),
		config.prometheus_registry(),
		sp_consensus::NeverCanAuthor,
		telemetry.as_ref().map(|x| x.handle()),
	)?;

	let (network, system_rpc_tx, network_starter) =
		sc_service::build_network(sc_service::BuildNetworkParams {
			config: &config,
			client: client.clone(),
			transaction_pool: transaction_pool.clone(),
			spawn_handle: task_manager.spawn_handle(),
			import_queue,
			on_demand: Some(on_demand.clone()),
			block_announce_validator_builder: None,
		})?;

	let enable_grandpa = !config.disable_grandpa;
	if enable_grandpa {
		let name = config.network.node_name.clone();

		let config = grandpa::Config {
			gossip_duration: std::time::Duration::from_millis(333),
			justification_period: 512,
			name: Some(name),
			observer_enabled: false,
			keystore: None,
			local_role: config.role.clone(),
			telemetry: telemetry.as_ref().map(|x| x.handle()),
		};

		task_manager.spawn_handle().spawn_blocking(
			"grandpa-observer",
			grandpa::run_grandpa_observer(config, grandpa_link, network.clone())?,
		);
	}

	if config.offchain_worker.enabled {
		sc_service::build_offchain_workers(
			&config,
			task_manager.spawn_handle(),
			client.clone(),
			network.clone(),
		);
	}

	let light_deps = node_rpc::LightDeps {
		remote_blockchain: backend.remote_blockchain(),
		fetcher: on_demand.clone(),
		client: client.clone(),
		pool: transaction_pool.clone(),
	};

	let rpc_extensions = node_rpc::create_light(light_deps);

	let rpc_handlers =
		sc_service::spawn_tasks(sc_service::SpawnTasksParams {
			on_demand: Some(on_demand),
			remote_blockchain: Some(backend.remote_blockchain()),
			rpc_extensions_builder: Box::new(sc_service::NoopRpcExtensionBuilder(rpc_extensions)),
			client: client.clone(),
			transaction_pool: transaction_pool.clone(),
			keystore: keystore_container.sync_keystore(),
			config, backend, system_rpc_tx,
			network: network.clone(),
			task_manager: &mut task_manager,
			telemetry: telemetry.as_mut(),
		})?;

<<<<<<< HEAD
	todo!();
	// Ok((
	//     task_manager,
	//     rpc_handlers,
	//     client,
	//     network,
	//     transaction_pool,
	// ))
=======
	network_starter.start_network();
	Ok((
		task_manager,
		rpc_handlers,
		client,
		network,
		transaction_pool,
	))
>>>>>>> 24a92c32
}

/// Builds a new service for a light client.
pub fn new_light(
	config: Configuration,
) -> Result<TaskManager, ServiceError> {
	new_light_base(config).map(|(task_manager, _, _, _, _)| {
		task_manager
	})
}

#[cfg(test)]
mod tests {
	use std::{sync::Arc, borrow::Cow, convert::TryInto};
	use sc_consensus_babe::{CompatibleDigestItem, BabeIntermediate, INTERMEDIATE_KEY};
	use sc_consensus_epochs::descendent_query;
	use sp_consensus::{
		Environment, Proposer, BlockImportParams, BlockOrigin, ForkChoiceStrategy, BlockImport,
	};
	use node_primitives::{Block, DigestItem, Signature};
	use node_runtime::{BalancesCall, Call, UncheckedExtrinsic, Address};
	use node_runtime::constants::{currency::CENTS, time::SLOT_DURATION};
	use codec::Encode;
	use sp_core::{
		crypto::Pair as CryptoPair,
		H256,
		Public
	};
	use sp_keystore::{SyncCryptoStorePtr, SyncCryptoStore};
	use sp_runtime::{
		generic::{BlockId, Era, Digest, SignedPayload},
		traits::{Block as BlockT, Header as HeaderT},
		traits::Verify,
	};
	use sp_timestamp;
	use sp_keyring::AccountKeyring;
	use sc_service_test::TestNetNode;
	use crate::service::{new_full_base, new_light_base, NewFullBase};
	use sp_runtime::{key_types::BABE, traits::IdentifyAccount, RuntimeAppPublic};
	use sp_transaction_pool::{MaintainedTransactionPool, ChainEvent};
	use sc_client_api::BlockBackend;
	use sc_keystore::LocalKeystore;
	use sp_inherents::InherentDataProvider;

	type AccountPublic = <Signature as Verify>::Signer;

	#[test]
	// It is "ignored", but the node-cli ignored tests are running on the CI.
	// This can be run locally with `cargo test --release -p node-cli test_sync -- --ignored`.
	#[ignore]
	fn test_sync() {
		let keystore_path = tempfile::tempdir().expect("Creates keystore path");
		let keystore: SyncCryptoStorePtr = Arc::new(LocalKeystore::open(keystore_path.path(), None)
			.expect("Creates keystore"));
		let alice: sp_consensus_babe::AuthorityId = SyncCryptoStore::sr25519_generate_new(&*keystore, BABE, Some("//Alice"))
			.expect("Creates authority pair").into();

		let chain_spec = crate::chain_spec::tests::integration_test_config_with_single_authority();

		// For the block factory
		let mut slot = 1u64;

		// For the extrinsics factory
		let bob = Arc::new(AccountKeyring::Bob.pair());
		let charlie = Arc::new(AccountKeyring::Charlie.pair());
		let mut index = 0;

		sc_service_test::sync(
			chain_spec,
			|config| {
				let mut setup_handles = None;
				let NewFullBase {
					task_manager, client, network, transaction_pool, ..
				} = new_full_base(config,
					|
						block_import: &sc_consensus_babe::BabeBlockImport<Block, _, _>,
						babe_link: &sc_consensus_babe::BabeLink<Block>,
					| {
						setup_handles = Some((block_import.clone(), babe_link.clone()));
					}
				)?;

				let node = sc_service_test::TestNetComponents::new(
					task_manager, client, network, transaction_pool
				);
				Ok((node, setup_handles.unwrap()))
			},
			|config| {
				let (keep_alive, _, client, network, transaction_pool) = new_light_base(config)?;
				Ok(sc_service_test::TestNetComponents::new(keep_alive, client, network, transaction_pool))
			},
			|service, &mut (ref mut block_import, ref babe_link)| {
				let parent_id = BlockId::number(service.client().chain_info().best_number);
				let parent_header = service.client().header(&parent_id).unwrap().unwrap();
				let parent_hash = parent_header.hash();
				let parent_number = *parent_header.number();

				futures::executor::block_on(
					service.transaction_pool().maintain(
						ChainEvent::NewBestBlock {
							hash: parent_header.hash(),
							tree_route: None,
						},
					)
				);

				let mut proposer_factory = sc_basic_authorship::ProposerFactory::new(
					service.spawn_handle(),
					service.client(),
					service.transaction_pool(),
					None,
					None,
				);

				let mut digest = Digest::<H256>::default();

				// even though there's only one authority some slots might be empty,
				// so we must keep trying the next slots until we can claim one.
				let (babe_pre_digest, epoch_descriptor) = loop {
					let epoch_descriptor = babe_link.epoch_changes().shared_data().epoch_descriptor_for_child_of(
						descendent_query(&*service.client()),
						&parent_hash,
						parent_number,
						slot.into(),
					).unwrap().unwrap();

					let epoch = babe_link.epoch_changes().shared_data().epoch_data(
						&epoch_descriptor,
						|slot| sc_consensus_babe::Epoch::genesis(&babe_link.config(), slot),
					).unwrap();

					if let Some(babe_pre_digest) = sc_consensus_babe::authorship::claim_slot(
						slot.into(),
						&epoch,
						&keystore,
					).map(|(digest, _)| digest) {
						break (babe_pre_digest, epoch_descriptor)
					}

					slot += 1;
				};

				let inherent_data = (
					sp_timestamp::InherentDataProvider::new(
						std::time::Duration::from_millis(SLOT_DURATION * slot).into(),
					),
					sp_consensus_babe::inherents::InherentDataProvider::new(slot.into()),
				).create_inherent_data().expect("Creates inherent data");

				digest.push(<DigestItem as CompatibleDigestItem>::babe_pre_digest(babe_pre_digest));

				let new_block = futures::executor::block_on(async move {
					let proposer = proposer_factory.init(&parent_header).await;
					proposer.unwrap().propose(
						inherent_data,
						digest,
						std::time::Duration::from_secs(1),
						None,
					).await
				}).expect("Error making test block").block;

				let (new_header, new_body) = new_block.deconstruct();
				let pre_hash = new_header.hash();
				// sign the pre-sealed hash of the block and then
				// add it to a digest item.
				let to_sign = pre_hash.encode();
				let signature = SyncCryptoStore::sign_with(
					&*keystore,
					sp_consensus_babe::AuthorityId::ID,
					&alice.to_public_crypto_pair(),
					&to_sign,
				).unwrap().unwrap().try_into().unwrap();
				let item = <DigestItem as CompatibleDigestItem>::babe_seal(
					signature,
				);
				slot += 1;

				let mut params = BlockImportParams::new(BlockOrigin::File, new_header);
				params.post_digests.push(item);
				params.body = Some(new_body);
				params.intermediates.insert(
					Cow::from(INTERMEDIATE_KEY),
					Box::new(BabeIntermediate::<Block> { epoch_descriptor }) as Box<_>,
				);
				params.fork_choice = Some(ForkChoiceStrategy::LongestChain);

				futures::executor::block_on(block_import.import_block(params, Default::default()))
					.expect("error importing test block");
			},
			|service, _| {
				let amount = 5 * CENTS;
				let to: Address = AccountPublic::from(bob.public()).into_account().into();
				let from: Address = AccountPublic::from(charlie.public()).into_account().into();
				let genesis_hash = service.client().block_hash(0).unwrap().unwrap();
				let best_block_id = BlockId::number(service.client().chain_info().best_number);
				let (spec_version, transaction_version) = {
					let version = service.client().runtime_version_at(&best_block_id).unwrap();
					(version.spec_version, version.transaction_version)
				};
				let signer = charlie.clone();

				let function = Call::Balances(BalancesCall::transfer(to.into(), amount));

				let check_spec_version = frame_system::CheckSpecVersion::new();
				let check_tx_version = frame_system::CheckTxVersion::new();
				let check_genesis = frame_system::CheckGenesis::new();
				let check_era = frame_system::CheckEra::from(Era::Immortal);
				let check_nonce = frame_system::CheckNonce::from(index);
				let check_weight = frame_system::CheckWeight::new();
				let payment = pallet_transaction_payment::ChargeTransactionPayment::from(0);
				let extra = (
					check_spec_version,
					check_tx_version,
					check_genesis,
					check_era,
					check_nonce,
					check_weight,
					payment,
				);
				let raw_payload = SignedPayload::from_raw(
					function,
					extra,
					(spec_version, transaction_version, genesis_hash, genesis_hash, (), (), ())
				);
				let signature = raw_payload.using_encoded(|payload|	{
					signer.sign(payload)
				});
				let (function, extra, _) = raw_payload.deconstruct();
				index += 1;
				UncheckedExtrinsic::new_signed(
					function,
					from.into(),
					signature.into(),
					extra,
				).into()
			},
		);
	}

	#[test]
	#[ignore]
	fn test_consensus() {
		sc_service_test::consensus(
			crate::chain_spec::tests::integration_test_config_with_two_authorities(),
			|config| {
				let NewFullBase { task_manager, client, network, transaction_pool, .. }
					= new_full_base(config,|_, _| ())?;
				Ok(sc_service_test::TestNetComponents::new(task_manager, client, network, transaction_pool))
			},
			|config| {
				let (keep_alive, _, client, network, transaction_pool) = new_light_base(config)?;
				Ok(sc_service_test::TestNetComponents::new(keep_alive, client, network, transaction_pool))
			},
			vec![
				"//Alice".into(),
				"//Bob".into(),
			],
		)
	}
}<|MERGE_RESOLUTION|>--- conflicted
+++ resolved
@@ -580,7 +580,6 @@
 			telemetry: telemetry.as_mut(),
 		})?;
 
-<<<<<<< HEAD
 	todo!();
 	// Ok((
 	//     task_manager,
@@ -589,16 +588,6 @@
 	//     network,
 	//     transaction_pool,
 	// ))
-=======
-	network_starter.start_network();
-	Ok((
-		task_manager,
-		rpc_handlers,
-		client,
-		network,
-		transaction_pool,
-	))
->>>>>>> 24a92c32
 }
 
 /// Builds a new service for a light client.
