--- conflicted
+++ resolved
@@ -16,11 +16,8 @@
 # This crate should not rely on any of the frame primitives.
 bitflags = "1.0"
 codec = { package = "parity-scale-codec", version = "2.0.0", default-features = false, features = ["derive"] }
-<<<<<<< HEAD
 scale-info = { git = "https://github.com/paritytech/scale-info", branch = "aj-substrate", default-features = false, features = ["derive"] }
-=======
 sp-core = { version = "3.0.0", path = "../../../primitives/core", default-features = false }
->>>>>>> 565078a9
 sp-std = { version = "3.0.0", default-features = false, path = "../../../primitives/std" }
 sp-runtime = { version = "3.0.0", default-features = false, path = "../../../primitives/runtime" }
 serde = { version = "1", features = ["derive"], optional = true }
