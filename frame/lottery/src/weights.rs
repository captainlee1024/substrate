// This file is part of Substrate.

// Copyright (C) 2021 Parity Technologies (UK) Ltd.
// SPDX-License-Identifier: Apache-2.0

// Licensed under the Apache License, Version 2.0 (the "License");
// you may not use this file except in compliance with the License.
// You may obtain a copy of the License at
//
// http://www.apache.org/licenses/LICENSE-2.0
//
// Unless required by applicable law or agreed to in writing, software
// distributed under the License is distributed on an "AS IS" BASIS,
// WITHOUT WARRANTIES OR CONDITIONS OF ANY KIND, either express or implied.
// See the License for the specific language governing permissions and
// limitations under the License.

//! Autogenerated weights for pallet_lottery
//!
//! THIS FILE WAS AUTO-GENERATED USING THE SUBSTRATE BENCHMARK CLI VERSION 4.0.0-dev
//! DATE: 2021-07-14, STEPS: `[50, ]`, REPEAT: 20, LOW RANGE: `[]`, HIGH RANGE: `[]`
//! EXECUTION: Some(Wasm), WASM-EXECUTION: Compiled, CHAIN: Some("dev"), DB CACHE: 128

// Executed Command:
// target/release/substrate
// benchmark
// --chain=dev
// --steps=50
// --repeat=20
// --pallet=pallet_lottery
// --extrinsic=*
// --execution=wasm
// --wasm-execution=compiled
// --heap-pages=4096
// --output=./frame/lottery/src/weights.rs
// --template=./.maintain/frame-weight-template.hbs


#![cfg_attr(rustfmt, rustfmt_skip)]
#![allow(unused_parens)]
#![allow(unused_imports)]

use frame_support::{
	traits::Get,
	weights::{constants::RocksDbWeight, Weight},
};
use sp_std::marker::PhantomData;

/// Weight functions needed for pallet_lottery.
pub trait WeightInfo {
	fn buy_ticket() -> Weight;
	fn set_calls(n: u32) -> Weight;
	fn start_lottery() -> Weight;
	fn stop_repeat() -> Weight;
	fn on_initialize_end() -> Weight;
	fn on_initialize_repeat() -> Weight;
}

/// Weights for pallet_lottery using the Substrate node and recommended hardware.
pub struct SubstrateWeight<T>(PhantomData<T>);
impl<T: frame_system::Config> WeightInfo for SubstrateWeight<T> {
	fn buy_ticket() -> Weight {
		(74_856_000 as Weight)
			.saturating_add(T::DbWeight::get().reads(6 as Weight))
			.saturating_add(T::DbWeight::get().writes(4 as Weight))
	}
<<<<<<< HEAD
	fn set_calls(n: u32) -> Weight {
		(15_015_000 as Weight)
			// Standard Error: 5_000
			.saturating_add((301_000 as Weight).saturating_mul(n as Weight))
=======
	fn set_calls(n: u32, ) -> Weight {
		(15_549_000 as Weight)
			// Standard Error: 7_000
			.saturating_add((281_000 as Weight).saturating_mul(n as Weight))
>>>>>>> 7dcc77b9
			.saturating_add(T::DbWeight::get().writes(1 as Weight))
	}
	fn start_lottery() -> Weight {
		(58_904_000 as Weight)
			.saturating_add(T::DbWeight::get().reads(3 as Weight))
			.saturating_add(T::DbWeight::get().writes(3 as Weight))
	}
	fn stop_repeat() -> Weight {
		(7_714_000 as Weight)
			.saturating_add(T::DbWeight::get().reads(1 as Weight))
			.saturating_add(T::DbWeight::get().writes(1 as Weight))
	}
	fn on_initialize_end() -> Weight {
		(117_420_000 as Weight)
			.saturating_add(T::DbWeight::get().reads(6 as Weight))
			.saturating_add(T::DbWeight::get().writes(4 as Weight))
	}
	fn on_initialize_repeat() -> Weight {
		(123_035_000 as Weight)
			.saturating_add(T::DbWeight::get().reads(7 as Weight))
			.saturating_add(T::DbWeight::get().writes(5 as Weight))
	}
}

// For backwards compatibility and tests
impl WeightInfo for () {
	fn buy_ticket() -> Weight {
		(74_856_000 as Weight)
			.saturating_add(RocksDbWeight::get().reads(6 as Weight))
			.saturating_add(RocksDbWeight::get().writes(4 as Weight))
	}
<<<<<<< HEAD
	fn set_calls(n: u32) -> Weight {
		(15_015_000 as Weight)
			// Standard Error: 5_000
			.saturating_add((301_000 as Weight).saturating_mul(n as Weight))
=======
	fn set_calls(n: u32, ) -> Weight {
		(15_549_000 as Weight)
			// Standard Error: 7_000
			.saturating_add((281_000 as Weight).saturating_mul(n as Weight))
>>>>>>> 7dcc77b9
			.saturating_add(RocksDbWeight::get().writes(1 as Weight))
	}
	fn start_lottery() -> Weight {
		(58_904_000 as Weight)
			.saturating_add(RocksDbWeight::get().reads(3 as Weight))
			.saturating_add(RocksDbWeight::get().writes(3 as Weight))
	}
	fn stop_repeat() -> Weight {
		(7_714_000 as Weight)
			.saturating_add(RocksDbWeight::get().reads(1 as Weight))
			.saturating_add(RocksDbWeight::get().writes(1 as Weight))
	}
	fn on_initialize_end() -> Weight {
		(117_420_000 as Weight)
			.saturating_add(RocksDbWeight::get().reads(6 as Weight))
			.saturating_add(RocksDbWeight::get().writes(4 as Weight))
	}
	fn on_initialize_repeat() -> Weight {
		(123_035_000 as Weight)
			.saturating_add(RocksDbWeight::get().reads(7 as Weight))
			.saturating_add(RocksDbWeight::get().writes(5 as Weight))
	}
}<|MERGE_RESOLUTION|>--- conflicted
+++ resolved
@@ -40,16 +40,13 @@
 #![allow(unused_parens)]
 #![allow(unused_imports)]
 
-use frame_support::{
-	traits::Get,
-	weights::{constants::RocksDbWeight, Weight},
-};
+use frame_support::{traits::Get, weights::{Weight, constants::RocksDbWeight}};
 use sp_std::marker::PhantomData;
 
 /// Weight functions needed for pallet_lottery.
 pub trait WeightInfo {
 	fn buy_ticket() -> Weight;
-	fn set_calls(n: u32) -> Weight;
+	fn set_calls(n: u32, ) -> Weight;
 	fn start_lottery() -> Weight;
 	fn stop_repeat() -> Weight;
 	fn on_initialize_end() -> Weight;
@@ -64,17 +61,10 @@
 			.saturating_add(T::DbWeight::get().reads(6 as Weight))
 			.saturating_add(T::DbWeight::get().writes(4 as Weight))
 	}
-<<<<<<< HEAD
-	fn set_calls(n: u32) -> Weight {
-		(15_015_000 as Weight)
-			// Standard Error: 5_000
-			.saturating_add((301_000 as Weight).saturating_mul(n as Weight))
-=======
 	fn set_calls(n: u32, ) -> Weight {
 		(15_549_000 as Weight)
 			// Standard Error: 7_000
 			.saturating_add((281_000 as Weight).saturating_mul(n as Weight))
->>>>>>> 7dcc77b9
 			.saturating_add(T::DbWeight::get().writes(1 as Weight))
 	}
 	fn start_lottery() -> Weight {
@@ -106,17 +96,10 @@
 			.saturating_add(RocksDbWeight::get().reads(6 as Weight))
 			.saturating_add(RocksDbWeight::get().writes(4 as Weight))
 	}
-<<<<<<< HEAD
-	fn set_calls(n: u32) -> Weight {
-		(15_015_000 as Weight)
-			// Standard Error: 5_000
-			.saturating_add((301_000 as Weight).saturating_mul(n as Weight))
-=======
 	fn set_calls(n: u32, ) -> Weight {
 		(15_549_000 as Weight)
 			// Standard Error: 7_000
 			.saturating_add((281_000 as Weight).saturating_mul(n as Weight))
->>>>>>> 7dcc77b9
 			.saturating_add(RocksDbWeight::get().writes(1 as Weight))
 	}
 	fn start_lottery() -> Weight {
