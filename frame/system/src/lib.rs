--- conflicted
+++ resolved
@@ -318,17 +318,14 @@
 		}
 
 		/// Set the number of pages in the WebAssembly environment's heap.
+		///
+		/// Two separate heap page limits can be set, one for offchain context and one for consensus
+		/// context.
 		#[pallet::weight((T::SystemWeightInfo::set_heap_pages(), DispatchClass::Operational))]
-<<<<<<< HEAD
-		pub(crate) fn set_heap_pages(
-			origin: OriginFor<T>,
-			pages: u64,
-		) -> DispatchResultWithPostInfo {
-=======
-		pub fn set_heap_pages(origin: OriginFor<T>, pages: u64) -> DispatchResultWithPostInfo {
->>>>>>> eae82abf
+		pub fn set_heap_pages(origin: OriginFor<T>, consensus: u64, offchain: u64) -> DispatchResultWithPostInfo {
 			ensure_root(origin)?;
-			storage::unhashed::put_raw(well_known_keys::HEAP_PAGES, &pages.encode());
+			storage::unhashed::put_raw(well_known_keys::HEAP_PAGES, &consensus.encode());
+			storage::unhashed::put_raw(well_known_keys::OFFCHAIN_HEAP_PAGES, &offchain.encode());
 			Ok(().into())
 		}
 
@@ -473,17 +470,6 @@
 			let who = ensure_signed(origin)?;
 			let hash = T::Hashing::hash(&remark[..]);
 			Self::deposit_event(Event::Remarked(who, hash));
-			Ok(().into())
-		}
-
-		/// Set the number of pages in the WebAssembly environment's heap, in offchain context.
-		#[pallet::weight((T::SystemWeightInfo::set_heap_pages(), DispatchClass::Operational))]
-		pub(crate) fn set_heap_pages_offchain(
-			origin: OriginFor<T>,
-			pages: u64,
-		) -> DispatchResultWithPostInfo {
-			ensure_root(origin)?;
-			storage::unhashed::put_raw(well_known_keys::OFFCHAIN_HEAP_PAGES, &pages.encode());
 			Ok(().into())
 		}
 	}
