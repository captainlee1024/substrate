// This file is part of Substrate.

// Copyright (C) 2017-2021 Parity Technologies (UK) Ltd.
// SPDX-License-Identifier: Apache-2.0

// Licensed under the Apache License, Version 2.0 (the "License");
// you may not use this file except in compliance with the License.
// You may obtain a copy of the License at
//
// 	http://www.apache.org/licenses/LICENSE-2.0
//
// Unless required by applicable law or agreed to in writing, software
// distributed under the License is distributed on an "AS IS" BASIS,
// WITHOUT WARRANTIES OR CONDITIONS OF ANY KIND, either express or implied.
// See the License for the specific language governing permissions and
// limitations under the License.

use codec::{Encode, Decode};
<<<<<<< HEAD
use crate::{Config, Module, BlockHash};
use scale_info::TypeInfo;
=======
use crate::{Config, Pallet, BlockHash};
>>>>>>> f8a58bd6
use sp_runtime::{
	generic::Era,
	traits::{SignedExtension, DispatchInfoOf, SaturatedConversion},
	transaction_validity::{
		ValidTransaction, TransactionValidityError, InvalidTransaction, TransactionValidity,
	},
};

/// Check for transaction mortality.
#[derive(Encode, Decode, Clone, Eq, PartialEq, TypeInfo)]
pub struct CheckMortality<T: Config + TypeInfo + Send + Sync>(Era, sp_std::marker::PhantomData<T>);

impl<T: Config + TypeInfo + Send + Sync> CheckMortality<T> {
	/// utility constructor. Used only in client/factory code.
	pub fn from(era: Era) -> Self {
		Self(era, sp_std::marker::PhantomData)
	}
}

impl<T: Config + TypeInfo + Send + Sync> sp_std::fmt::Debug for CheckMortality<T> {
	#[cfg(feature = "std")]
	fn fmt(&self, f: &mut sp_std::fmt::Formatter) -> sp_std::fmt::Result {
		write!(f, "CheckMortality({:?})", self.0)
	}

	#[cfg(not(feature = "std"))]
	fn fmt(&self, _: &mut sp_std::fmt::Formatter) -> sp_std::fmt::Result {
		Ok(())
	}
}

impl<T: Config + TypeInfo + Send + Sync> SignedExtension for CheckMortality<T> {
	type AccountId = T::AccountId;
	type Call = T::Call;
	type AdditionalSigned = T::Hash;
	type Pre = ();
	const IDENTIFIER: &'static str = "CheckMortality";

	fn validate(
		&self,
		_who: &Self::AccountId,
		_call: &Self::Call,
		_info: &DispatchInfoOf<Self::Call>,
		_len: usize,
	) -> TransactionValidity {
		let current_u64 = <Pallet<T>>::block_number().saturated_into::<u64>();
		let valid_till = self.0.death(current_u64);
		Ok(ValidTransaction {
			longevity: valid_till.saturating_sub(current_u64),
			..Default::default()
		})
	}

	fn additional_signed(&self) -> Result<Self::AdditionalSigned, TransactionValidityError> {
		let current_u64 = <Pallet<T>>::block_number().saturated_into::<u64>();
		let n = self.0.birth(current_u64).saturated_into::<T::BlockNumber>();
		if !<BlockHash<T>>::contains_key(n) {
			Err(InvalidTransaction::AncientBirthBlock.into())
		} else {
			Ok(<Pallet<T>>::block_hash(n))
		}
	}
}

#[cfg(test)]
mod tests {
	use super::*;
	use crate::mock::{Test, new_test_ext, System, CALL};
	use frame_support::weights::{DispatchClass, DispatchInfo, Pays};
	use sp_core::H256;

	#[test]
	fn signed_ext_check_era_should_work() {
		new_test_ext().execute_with(|| {
			// future
			assert_eq!(
				CheckMortality::<Test>::from(Era::mortal(4, 2)).additional_signed().err().unwrap(),
				InvalidTransaction::AncientBirthBlock.into(),
			);

			// correct
			System::set_block_number(13);
			<BlockHash<Test>>::insert(12, H256::repeat_byte(1));
			assert!(CheckMortality::<Test>::from(Era::mortal(4, 12)).additional_signed().is_ok());
		})
	}

	#[test]
	fn signed_ext_check_era_should_change_longevity() {
		new_test_ext().execute_with(|| {
			let normal = DispatchInfo { weight: 100, class: DispatchClass::Normal, pays_fee: Pays::Yes };
			let len = 0_usize;
			let ext = (
				crate::CheckWeight::<Test>::new(),
				CheckMortality::<Test>::from(Era::mortal(16, 256)),
			);
			System::set_block_number(17);
			<BlockHash<Test>>::insert(16, H256::repeat_byte(1));

			assert_eq!(ext.validate(&1, CALL, &normal, len).unwrap().longevity, 15);
		})
	}
}<|MERGE_RESOLUTION|>--- conflicted
+++ resolved
@@ -16,12 +16,8 @@
 // limitations under the License.
 
 use codec::{Encode, Decode};
-<<<<<<< HEAD
-use crate::{Config, Module, BlockHash};
+use crate::{Config, Pallet, BlockHash};
 use scale_info::TypeInfo;
-=======
-use crate::{Config, Pallet, BlockHash};
->>>>>>> f8a58bd6
 use sp_runtime::{
 	generic::Era,
 	traits::{SignedExtension, DispatchInfoOf, SaturatedConversion},
