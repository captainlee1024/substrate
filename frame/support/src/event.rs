--- conflicted
+++ resolved
@@ -21,11 +21,6 @@
 // You should have received a copy of the GNU General Public License
 // along with Substrate.  If not, see <http://www.gnu.org/licenses/>.
 
-<<<<<<< HEAD
-=======
-pub use frame_metadata::{DecodeDifferent, EventMetadata, FnEncode, OuterEventMetadata};
-
->>>>>>> 1d5abf01
 /// Implement the `Event` for a module.
 ///
 /// # Simple Event Example:
@@ -292,255 +287,4 @@
 	(@cannot_parse $ty:ty) => {
 		compile_error!(concat!("The type `", stringify!($ty), "` can't be parsed as an unnamed one, please name it `Name = ", stringify!($ty), "`"));
 	}
-<<<<<<< HEAD
-=======
-}
-
-#[macro_export]
-#[doc(hidden)]
-macro_rules! __events_to_metadata {
-	(
-		$( $metadata:expr ),*;
-		$( #[doc = $doc_attr:tt] )*
-		$event:ident $( ( $( $param:path ),* $(,)? ) )*,
-		$( $rest:tt )*
-	) => {
-		$crate::__events_to_metadata!(
-			$( $metadata, )*
-			$crate::event::EventMetadata {
-				name: $crate::event::DecodeDifferent::Encode(stringify!($event)),
-				arguments: $crate::event::DecodeDifferent::Encode(&[
-					$( $( stringify!($param) ),* )*
-				]),
-				documentation: $crate::event::DecodeDifferent::Encode(&[
-					$( $doc_attr ),*
-				]),
-			};
-			$( $rest )*
-		)
-	};
-	(
-		$( $metadata:expr ),*;
-	) => {
-		&[ $( $metadata ),* ]
-	}
-}
-
-#[cfg(test)]
-#[allow(dead_code)]
-mod tests {
-	use super::*;
-	use codec::{Decode, Encode};
-	use serde::Serialize;
-
-	mod system {
-		pub trait Config: 'static {
-			type Origin;
-			type BlockNumber;
-			type PalletInfo: crate::traits::PalletInfo;
-			type DbWeight: crate::traits::Get<crate::weights::RuntimeDbWeight>;
-		}
-
-		decl_module! {
-			pub struct Module<T: Config> for enum Call where origin: T::Origin, system=self {}
-		}
-
-		decl_event!(
-			pub enum Event {
-				SystemEvent,
-			}
-		);
-	}
-
-	mod system_renamed {
-		pub trait Config: 'static {
-			type Origin;
-			type BlockNumber;
-			type PalletInfo: crate::traits::PalletInfo;
-			type DbWeight: crate::traits::Get<crate::weights::RuntimeDbWeight>;
-		}
-
-		decl_module! {
-			pub struct Module<T: Config> for enum Call where origin: T::Origin, system=self {}
-		}
-
-		decl_event!(
-			pub enum Event {
-				SystemEvent,
-			}
-		);
-	}
-
-	mod event_module {
-		use super::system;
-
-		pub trait Config: system::Config {
-			type Balance;
-		}
-
-		decl_module! {
-			pub struct Module<T: Config> for enum Call where origin: T::Origin, system=system {}
-		}
-
-		decl_event!(
-			/// Event without renaming the generic parameter `Balance` and `Origin`.
-			pub enum Event<T> where <T as Config>::Balance, <T as system::Config>::Origin
-			{
-				/// Hi, I am a comment.
-				TestEvent(Balance, Origin),
-				/// Dog
-				EventWithoutParams,
-			}
-		);
-	}
-
-	mod event_module2 {
-		use super::system;
-
-		pub trait Config: system::Config {
-			type Balance;
-		}
-
-		decl_module! {
-			pub struct Module<T: Config> for enum Call where origin: T::Origin, system=system {}
-		}
-
-		decl_event!(
-			/// Event with renamed generic parameter
-			pub enum Event<T>
-			where
-				BalanceRenamed = <T as Config>::Balance,
-				OriginRenamed = <T as system::Config>::Origin,
-			{
-				TestEvent(BalanceRenamed),
-				TestOrigin(OriginRenamed),
-			}
-		);
-	}
-
-	mod event_module3 {
-		decl_event!(
-			pub enum Event {
-				HiEvent,
-			}
-		);
-	}
-
-	mod event_module4 {
-		use super::system;
-
-		pub trait Config: system::Config {
-			type Balance;
-		}
-
-		decl_module! {
-			pub struct Module<T: Config> for enum Call where origin: T::Origin, system=system {}
-		}
-
-		decl_event!(
-			/// Event finish formatting on an unnamed one with trailing comma
-			pub enum Event<T> where
-				<T as Config>::Balance,
-				<T as system::Config>::Origin,
-			{
-				TestEvent(Balance, Origin),
-			}
-		);
-	}
-
-	mod event_module5 {
-		use super::system;
-
-		pub trait Config: system::Config {
-			type Balance;
-		}
-
-		decl_module! {
-			pub struct Module<T: Config> for enum Call where origin: T::Origin, system=system {}
-		}
-
-		decl_event!(
-			/// Event finish formatting on an named one with trailing comma
-			pub enum Event<T>
-			where
-				BalanceRenamed = <T as Config>::Balance,
-				OriginRenamed = <T as system::Config>::Origin,
-			{
-				TestEvent(BalanceRenamed, OriginRenamed),
-				TrailingCommaInArgs(u32, u32),
-			}
-		);
-	}
-
-	#[derive(Debug, Clone, PartialEq, Eq, Encode, Decode, Serialize)]
-	pub struct TestRuntime;
-
-	#[derive(Debug, Clone, PartialEq, Eq, Encode, Decode, Serialize)]
-	pub struct TestRuntime2;
-
-	impl event_module::Config for TestRuntime {
-		type Balance = u32;
-	}
-
-	impl event_module2::Config for TestRuntime {
-		type Balance = u32;
-	}
-
-	impl system::Config for TestRuntime {
-		type Origin = u32;
-		type BlockNumber = u32;
-		type PalletInfo = crate::tests::PanicPalletInfo;
-		type DbWeight = ();
-	}
-
-	#[test]
-	fn event_metadata() {
-		assert_eq!(
-			system_renamed::Event::metadata(),
-			&[EventMetadata {
-				name: DecodeDifferent::Encode("SystemEvent"),
-				arguments: DecodeDifferent::Encode(&[]),
-				documentation: DecodeDifferent::Encode(&[]),
-			},]
-		);
-		assert_eq!(
-			event_module::Event::<TestRuntime>::metadata(),
-			&[
-				EventMetadata {
-					name: DecodeDifferent::Encode("TestEvent"),
-					arguments: DecodeDifferent::Encode(&["Balance", "Origin"]),
-					documentation: DecodeDifferent::Encode(&[" Hi, I am a comment."])
-				},
-				EventMetadata {
-					name: DecodeDifferent::Encode("EventWithoutParams"),
-					arguments: DecodeDifferent::Encode(&[]),
-					documentation: DecodeDifferent::Encode(&[" Dog"]),
-				},
-			]
-		);
-		assert_eq!(
-			event_module2::Event::<TestRuntime>::metadata(),
-			&[
-				EventMetadata {
-					name: DecodeDifferent::Encode("TestEvent"),
-					arguments: DecodeDifferent::Encode(&["BalanceRenamed"]),
-					documentation: DecodeDifferent::Encode(&[])
-				},
-				EventMetadata {
-					name: DecodeDifferent::Encode("TestOrigin"),
-					arguments: DecodeDifferent::Encode(&["OriginRenamed"]),
-					documentation: DecodeDifferent::Encode(&[]),
-				},
-			]
-		);
-		assert_eq!(
-			event_module3::Event::metadata(),
-			&[EventMetadata {
-				name: DecodeDifferent::Encode("HiEvent"),
-				arguments: DecodeDifferent::Encode(&[]),
-				documentation: DecodeDifferent::Encode(&[])
-			}],
-		);
-	}
->>>>>>> 1d5abf01
 }