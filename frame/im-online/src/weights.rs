// This file is part of Substrate.

// Copyright (C) 2021 Parity Technologies (UK) Ltd.
// SPDX-License-Identifier: Apache-2.0

// Licensed under the Apache License, Version 2.0 (the "License");
// you may not use this file except in compliance with the License.
// You may obtain a copy of the License at
//
// http://www.apache.org/licenses/LICENSE-2.0
//
// Unless required by applicable law or agreed to in writing, software
// distributed under the License is distributed on an "AS IS" BASIS,
// WITHOUT WARRANTIES OR CONDITIONS OF ANY KIND, either express or implied.
// See the License for the specific language governing permissions and
// limitations under the License.

//! Autogenerated weights for pallet_im_online
//!
//! THIS FILE WAS AUTO-GENERATED USING THE SUBSTRATE BENCHMARK CLI VERSION 3.0.0
//! DATE: 2021-06-19, STEPS: `[50, ]`, REPEAT: 20, LOW RANGE: `[]`, HIGH RANGE: `[]`
//! EXECUTION: Some(Wasm), WASM-EXECUTION: Compiled, CHAIN: Some("dev"), DB CACHE: 128

// Executed Command:
// target/release/substrate
// benchmark
// --chain=dev
// --steps=50
// --repeat=20
// --pallet=pallet_im_online
// --extrinsic=*
// --execution=wasm
// --wasm-execution=compiled
// --heap-pages=4096
// --output=./frame/im-online/src/weights.rs
// --template=./.maintain/frame-weight-template.hbs

<<<<<<< HEAD
=======

#![cfg_attr(rustfmt, rustfmt_skip)]
>>>>>>> 1d5abf01
#![allow(unused_parens)]
#![allow(unused_imports)]

use frame_support::{
	traits::Get,
	weights::{constants::RocksDbWeight, Weight},
};
use sp_std::marker::PhantomData;

/// Weight functions needed for pallet_im_online.
pub trait WeightInfo {
	fn validate_unsigned_and_then_heartbeat(k: u32, e: u32) -> Weight;
}

/// Weights for pallet_im_online using the Substrate node and recommended hardware.
pub struct SubstrateWeight<T>(PhantomData<T>);
impl<T: frame_system::Config> WeightInfo for SubstrateWeight<T> {
	fn validate_unsigned_and_then_heartbeat(k: u32, e: u32) -> Weight {
		(97_166_000 as Weight)
			// Standard Error: 0
			.saturating_add((153_000 as Weight).saturating_mul(k as Weight))
			// Standard Error: 1_000
			.saturating_add((328_000 as Weight).saturating_mul(e as Weight))
			.saturating_add(T::DbWeight::get().reads(4 as Weight))
			.saturating_add(T::DbWeight::get().writes(1 as Weight))
	}
}

// For backwards compatibility and tests
impl WeightInfo for () {
	fn validate_unsigned_and_then_heartbeat(k: u32, e: u32) -> Weight {
		(97_166_000 as Weight)
			// Standard Error: 0
			.saturating_add((153_000 as Weight).saturating_mul(k as Weight))
			// Standard Error: 1_000
			.saturating_add((328_000 as Weight).saturating_mul(e as Weight))
			.saturating_add(RocksDbWeight::get().reads(4 as Weight))
			.saturating_add(RocksDbWeight::get().writes(1 as Weight))
	}
}<|MERGE_RESOLUTION|>--- conflicted
+++ resolved
@@ -35,29 +35,23 @@
 // --output=./frame/im-online/src/weights.rs
 // --template=./.maintain/frame-weight-template.hbs
 
-<<<<<<< HEAD
-=======
 
 #![cfg_attr(rustfmt, rustfmt_skip)]
->>>>>>> 1d5abf01
 #![allow(unused_parens)]
 #![allow(unused_imports)]
 
-use frame_support::{
-	traits::Get,
-	weights::{constants::RocksDbWeight, Weight},
-};
+use frame_support::{traits::Get, weights::{Weight, constants::RocksDbWeight}};
 use sp_std::marker::PhantomData;
 
 /// Weight functions needed for pallet_im_online.
 pub trait WeightInfo {
-	fn validate_unsigned_and_then_heartbeat(k: u32, e: u32) -> Weight;
+	fn validate_unsigned_and_then_heartbeat(k: u32, e: u32, ) -> Weight;
 }
 
 /// Weights for pallet_im_online using the Substrate node and recommended hardware.
 pub struct SubstrateWeight<T>(PhantomData<T>);
 impl<T: frame_system::Config> WeightInfo for SubstrateWeight<T> {
-	fn validate_unsigned_and_then_heartbeat(k: u32, e: u32) -> Weight {
+	fn validate_unsigned_and_then_heartbeat(k: u32, e: u32, ) -> Weight {
 		(97_166_000 as Weight)
 			// Standard Error: 0
 			.saturating_add((153_000 as Weight).saturating_mul(k as Weight))
@@ -70,7 +64,7 @@
 
 // For backwards compatibility and tests
 impl WeightInfo for () {
-	fn validate_unsigned_and_then_heartbeat(k: u32, e: u32) -> Weight {
+	fn validate_unsigned_and_then_heartbeat(k: u32, e: u32, ) -> Weight {
 		(97_166_000 as Weight)
 			// Standard Error: 0
 			.saturating_add((153_000 as Weight).saturating_mul(k as Weight))
